--- conflicted
+++ resolved
@@ -79,12 +79,9 @@
 	char *buf;
 	int bufofs;
 	int buflen;
-<<<<<<< HEAD
 	ckpool_t *ckp;
-=======
 	/* Semaphore used to serialise request/responses */
 	sem_t sem;
->>>>>>> c7794a3d
 };
 
 typedef struct connsock connsock_t;
