/*
 * Copyright 2014 Con Kolivas
 *
 * This program is free software; you can redistribute it and/or modify it
 * under the terms of the GNU General Public License as published by the Free
 * Software Foundation; either version 3 of the License, or (at your option)
 * any later version.  See COPYING for more details.
 */

#include "config.h"

#include <arpa/inet.h>
#include <sys/socket.h>
#include <sys/stat.h>
#include <sys/time.h>
#include <sys/types.h>
#include <dirent.h>
#include <fcntl.h>
#include <math.h>
#include <string.h>
#include <unistd.h>

#include "ckpool.h"
#include "libckpool.h"
#include "bitcoin.h"
#include "sha2.h"
#include "stratifier.h"
#include "uthash.h"
#include "utlist.h"

/* Consistent across all pool instances */
static const char *workpadding = "000000800000000000000000000000000000000000000000000000000000000000000000000000000000000080020000";
static const char *scriptsig_header = "01000000010000000000000000000000000000000000000000000000000000000000000000ffffffff";
static uchar scriptsig_header_bin[41];

/* Add unaccounted shares when they arrive, remove them with each update of
 * rolling stats. */
struct pool_stats {
	tv_t start_time;
	ts_t last_update;

	int workers;
	int users;

	/* Absolute shares stats */
	int64_t unaccounted_shares;
	int64_t accounted_shares;

	/* Cycle of 24 to determine which users to dump stats on */
	uint8_t userstats_cycle;

	/* Shares per second for 1/5/15/60 minute rolling averages */
	double sps1;
	double sps5;
	double sps15;
	double sps60;

	/* Diff shares stats */
	int64_t unaccounted_diff_shares;
	int64_t accounted_diff_shares;
	int64_t unaccounted_rejects;
	int64_t accounted_rejects;

	/* Diff shares per second for 1/5/15... minute rolling averages */
	double dsps1;
	double dsps5;
	double dsps15;
	double dsps60;
	double dsps360;
	double dsps1440;
	double dsps10080;
};

typedef struct pool_stats pool_stats_t;

struct workbase {
	/* Hash table data */
	UT_hash_handle hh;
	int64_t id;
	char idstring[20];

	ts_t gentime;

	/* GBT/shared variables */
	char target[68];
	double diff;
	double network_diff;
	uint32_t version;
	uint32_t curtime;
	char prevhash[68];
	char ntime[12];
	uint32_t ntime32;
	char bbversion[12];
	char nbit[12];
	uint64_t coinbasevalue;
	int height;
	char *flags;
	int transactions;
	char *txn_data;
	char *txn_hashes;
	int merkles;
	char merklehash[16][68];
	char merklebin[16][32];
	json_t *merkle_array;

	/* Template variables, lengths are binary lengths! */
	char *coinb1; // coinbase1
	uchar *coinb1bin;
	int coinb1len; // length of above

	char enonce1const[32]; // extranonce1 section that is constant
	uchar enonce1constbin[16];
	int enonce1constlen; // length of above - usually zero unless proxying
	int enonce1varlen; // length of unique extranonce1 string for each worker - usually 8

	int enonce2varlen; // length of space left for extranonce2 - usually 8 unless proxying

	char *coinb2; // coinbase2
	uchar *coinb2bin;
	int coinb2len; // length of above

	/* Cached header binary */
	char headerbin[112];

	char *logdir;

	ckpool_t *ckp;
	bool proxy;
};

typedef struct workbase workbase_t;

struct json_params {
	json_t *method;
	json_t *params;
	json_t *id_val;
	int64_t client_id;
	char address[INET6_ADDRSTRLEN];
};

typedef struct json_params json_params_t;

/* Stratum json messages with their associated client id */
struct smsg {
	json_t *json_msg;
	int64_t client_id;
	char address[INET6_ADDRSTRLEN];
};

typedef struct smsg smsg_t;

struct user_instance;
struct worker_instance;
struct stratum_instance;

typedef struct user_instance user_instance_t;
typedef struct worker_instance worker_instance_t;
typedef struct stratum_instance stratum_instance_t;

struct user_instance {
	UT_hash_handle hh;
	char username[128];
	int64_t id;
	char *secondaryuserid;
	bool btcaddress;

	/* A linked list of all connected instances of this user */
	stratum_instance_t *instances;

	/* A linked list of all connected workers of this user */
	worker_instance_t *worker_instances;

	int workers;

	double dsps1; /* Diff shares per second, 1 minute rolling average */
	double dsps5; /* ... 5 minute ... */
	double dsps60;/* etc */
	double dsps1440;
	double dsps10080;
	tv_t last_share;
};

/* Combined data from workers with the same workername */
struct worker_instance {
	user_instance_t *instance;
	char *workername;

	worker_instance_t *next;
	worker_instance_t *prev;

	double dsps1;
	double dsps5;
	double dsps60;
	double dsps1440;
	tv_t last_share;
	time_t start_time;

	int mindiff; /* User chosen mindiff */

	bool idle;
	bool notified_idle;
};

/* Per client stratum instance == workers */
struct stratum_instance {
	UT_hash_handle hh;
	int64_t id;

	stratum_instance_t *next;
	stratum_instance_t *prev;

	/* Reference count for when this instance is used outside of the
	 * instance_lock */
	int ref;

	char enonce1[32];
	uchar enonce1bin[16];
	char enonce1var[12];
	uint64_t enonce1_64;

	int64_t diff; /* Current diff */
	int64_t old_diff; /* Previous diff */
	int64_t diff_change_job_id; /* Last job_id we changed diff */
	double dsps1; /* Diff shares per second, 1 minute rolling average */
	double dsps5; /* ... 5 minute ... */
	double dsps60;/* etc */
	double dsps1440;
	double dsps10080;
	tv_t ldc; /* Last diff change */
	int ssdc; /* Shares since diff change */
	tv_t first_share;
	tv_t last_share;
	time_t first_invalid; /* Time of first invalid in run of non stale rejects */
	time_t start_time;

	char address[INET6_ADDRSTRLEN];
	bool subscribed;
	bool authorised;
	bool idle;
	int reject;	/* Indicator that this client is having a run of rejects
			 * or other problem and should be dropped lazily if
			 * this is set to 2 */

	user_instance_t *user_instance;
	worker_instance_t *worker_instance;

	char *useragent;
	char *workername;
	int64_t user_id;
	int server; /* Which server is this instance bound to */

	ckpool_t *ckp;

	time_t last_txns; /* Last time this worker requested txn hashes */

	int64_t suggest_diff; /* Stratum client suggested diff */
};

struct share {
	UT_hash_handle hh;
	uchar hash[32];
	int64_t workbase_id;
};

typedef struct share share_t;

struct stratifier_data {
	char pubkeytxnbin[25];
	char donkeytxnbin[25];

	pool_stats_t stats;
	/* Protects changes to pool stats */
	pthread_mutex_t stats_lock;

	/* Serialises sends/receives to ckdb if possible */
	pthread_mutex_t ckdb_lock;

	/* Variable length enonce1 always refers back to a u64 */
	union {
		uint64_t u64;
		uint32_t u32;
		uint16_t u16;
		uint8_t u8;
	} enonce1u;

	/* For protecting the hashtable data */
	cklock_t workbase_lock;

	/* For the hashtable of all workbases */
	workbase_t *workbases;
	workbase_t *current_workbase;

	int64_t workbase_id;
	int64_t blockchange_id;
	char lasthash[68];
	char lastswaphash[68];

	ckmsgq_t *ssends;	// Stratum sends
	ckmsgq_t *srecvs;	// Stratum receives
	ckmsgq_t *ckdbq;	// ckdb
	ckmsgq_t *sshareq;	// Stratum share sends
	ckmsgq_t *sauthq;	// Stratum authorisations
	ckmsgq_t *stxnq;	// Transaction requests

	int64_t user_instance_id;

	/* Stratum_instances hashlist is stored by id, whereas disconnected_instances
	 * is sorted by enonce1_64. */
	stratum_instance_t *stratum_instances;
	stratum_instance_t *disconnected_instances;
	stratum_instance_t *dead_instances;

	user_instance_t *user_instances;

	/* Protects both stratum and user instances */
	cklock_t instance_lock;

	share_t *shares;
	cklock_t share_lock;

	/* Linked list of block solves, added to during submission, removed on
	 * accept/reject. It is likely we only ever have one solve on here but
	 * you never know... */
	pthread_mutex_t block_lock;
	ckmsg_t *block_solves;

	/* Generator message priority */
	int gen_priority;

	struct {
		double diff;

		char enonce1[32];
		uchar enonce1bin[16];
		int enonce1constlen;
		int enonce1varlen;

		int nonce2len;
		int enonce2varlen;

		bool subscribed;
	} proxy_base;
};

typedef struct stratifier_data sdata_t;

/* Priority levels for generator messages */
#define GEN_LAX 0
#define GEN_NORMAL 1
#define GEN_PRIORITY 2

#define ID_AUTH 0
#define ID_WORKINFO 1
#define ID_AGEWORKINFO 2
#define ID_SHARES 3
#define ID_SHAREERR 4
#define ID_POOLSTATS 5
#define ID_WORKERSTATS 6
#define ID_BLOCK 7
#define ID_ADDRAUTH 8
#define ID_HEARTBEAT 9

static const char *ckdb_ids[] = {
	"authorise",
	"workinfo",
	"ageworkinfo",
	"shares",
	"shareerror",
	"poolstats",
	"workerstats",
	"block",
	"addrauth",
	"heartbeat"
};

static void generate_coinbase(ckpool_t *ckp, workbase_t *wb)
{
	uint64_t *u64, g64, d64 = 0;
	sdata_t *sdata = ckp->data;
	char header[228];
	int len, ofs = 0;
	ts_t now;

	/* Set fixed length coinb1 arrays to be more than enough */
	wb->coinb1 = ckzalloc(256);
	wb->coinb1bin = ckzalloc(128);

	/* Strings in wb should have been zero memset prior. Generate binary
	 * templates first, then convert to hex */
	memcpy(wb->coinb1bin, scriptsig_header_bin, 41);
	ofs += 41; // Fixed header length;

	ofs++; // Script length is filled in at the end @wb->coinb1bin[41];

	/* Put block height at start of template */
	len = ser_number(wb->coinb1bin + ofs, wb->height);
	ofs += len;

	/* Followed by flag */
	len = strlen(wb->flags) / 2;
	wb->coinb1bin[ofs++] = len;
	hex2bin(wb->coinb1bin + ofs, wb->flags, len);
	ofs += len;

	/* Followed by timestamp */
	ts_realtime(&now);
	len = ser_number(wb->coinb1bin + ofs, now.tv_sec);
	ofs += len;

	/* Followed by our unique randomiser based on the nsec timestamp */
	len = ser_number(wb->coinb1bin + ofs, now.tv_nsec);
	ofs += len;

	wb->enonce1varlen = ckp->nonce1length;
	wb->enonce2varlen = ckp->nonce2length;
	wb->coinb1bin[ofs++] = wb->enonce1varlen + wb->enonce2varlen;

	wb->coinb1len = ofs;

	len = wb->coinb1len - 41;

	len += wb->enonce1varlen;
	len += wb->enonce2varlen;

	wb->coinb2bin = ckzalloc(256);
	memcpy(wb->coinb2bin, "\x0a\x63\x6b\x70\x6f\x6f\x6c", 7);
	wb->coinb2len = 7;
	if (ckp->btcsig) {
		int siglen = strlen(ckp->btcsig);

		LOGDEBUG("Len %d sig %s", siglen, ckp->btcsig);
		if (siglen) {
			wb->coinb2bin[wb->coinb2len++] = siglen;
			memcpy(wb->coinb2bin + wb->coinb2len, ckp->btcsig, siglen);
			wb->coinb2len += siglen;
		}
	}
	len += wb->coinb2len;

	wb->coinb1bin[41] = len - 1; /* Set the length now */
	__bin2hex(wb->coinb1, wb->coinb1bin, wb->coinb1len);
	LOGDEBUG("Coinb1: %s", wb->coinb1);
	/* Coinbase 1 complete */

	memcpy(wb->coinb2bin + wb->coinb2len, "\xff\xff\xff\xff", 4);
	wb->coinb2len += 4;

	// Generation value
	g64 = wb->coinbasevalue;
	if (ckp->donvalid) {
		d64 = g64 / 200; // 0.5% donation
		g64 -= d64; // To guarantee integers add up to the original coinbasevalue
		wb->coinb2bin[wb->coinb2len++] = 2; // 2 transactions
	} else
		wb->coinb2bin[wb->coinb2len++] = 1; // 2 transactions

	u64 = (uint64_t *)&wb->coinb2bin[wb->coinb2len];
	*u64 = htole64(g64);
	wb->coinb2len += 8;

	wb->coinb2bin[wb->coinb2len++] = 25;
	memcpy(wb->coinb2bin + wb->coinb2len, sdata->pubkeytxnbin, 25);
	wb->coinb2len += 25;

	if (ckp->donvalid) {
		u64 = (uint64_t *)&wb->coinb2bin[wb->coinb2len];
		*u64 = htole64(d64);
		wb->coinb2len += 8;

		wb->coinb2bin[wb->coinb2len++] = 25;
		memcpy(wb->coinb2bin + wb->coinb2len, sdata->donkeytxnbin, 25);
		wb->coinb2len += 25;
	}

	wb->coinb2len += 4; // Blank lock

	wb->coinb2 = bin2hex(wb->coinb2bin, wb->coinb2len);
	LOGDEBUG("Coinb2: %s", wb->coinb2);
	/* Coinbase 2 complete */

	snprintf(header, 225, "%s%s%s%s%s%s%s",
		 wb->bbversion, wb->prevhash,
		 "0000000000000000000000000000000000000000000000000000000000000000",
		 wb->ntime, wb->nbit,
		 "00000000", /* nonce */
		 workpadding);
	LOGDEBUG("Header: %s", header);
	hex2bin(wb->headerbin, header, 112);
}

static void stratum_broadcast_update(sdata_t *sdata, bool clean);

static void clear_workbase(workbase_t *wb)
{
	free(wb->flags);
	free(wb->txn_data);
	free(wb->txn_hashes);
	free(wb->logdir);
	free(wb->coinb1bin);
	free(wb->coinb1);
	free(wb->coinb2bin);
	free(wb->coinb2);
	json_decref(wb->merkle_array);
	free(wb);
}

static void purge_share_hashtable(sdata_t *sdata, int64_t wb_id)
{
	share_t *share, *tmp;
	int purged = 0;

	ck_wlock(&sdata->share_lock);
	HASH_ITER(hh, sdata->shares, share, tmp) {
		if (share->workbase_id < wb_id) {
			HASH_DEL(sdata->shares, share);
			free(share);
			purged++;
		}
	}
	ck_wunlock(&sdata->share_lock);

	if (purged)
		LOGINFO("Cleared %d shares from share hashtable", purged);
}

static char *status_chars = "|/-\\";

/* Absorbs the json and generates a ckdb json message, logs it to the ckdb
 * log and returns the malloced message. */
static char *ckdb_msg(ckpool_t *ckp, json_t *val, const int idtype)
{
	char *json_msg = json_dumps(val, JSON_COMPACT);
	char logname[512];
	char *ret = NULL;

	if (unlikely(!json_msg))
		goto out;
	ASPRINTF(&ret, "%s.id.json=%s", ckdb_ids[idtype], json_msg);
	free(json_msg);
out:
	json_decref(val);
	snprintf(logname, 511, "%s%s", ckp->logdir, ckp->ckdb_name);
	rotating_log(logname, ret);
	return ret;
}

static void _ckdbq_add(ckpool_t *ckp, const int idtype, json_t *val, const char *file,
		       const char *func, const int line)
{
	static time_t time_counter;
	sdata_t *sdata = ckp->data;
	static int counter = 0;
	char *json_msg;
	time_t now_t;
	char ch;

	if (unlikely(!val)) {
		LOGWARNING("Invalid json sent to ckdbq_add from %s %s:%d", file, func, line);
		return;
	}

	now_t = time(NULL);
	if (now_t != time_counter) {
		/* Rate limit to 1 update per second */
		time_counter = now_t;
		ch = status_chars[(counter++) & 0x3];
		fprintf(stdout, "%c\r", ch);
		fflush(stdout);
	}

	if (CKP_STANDALONE(ckp))
		return json_decref(val);

	json_msg = ckdb_msg(ckp, val, idtype);
	if (unlikely(!json_msg)) {
		LOGWARNING("Failed to dump json from %s %s:%d", file, func, line);
		return;
	}

	ckmsgq_add(sdata->ckdbq, json_msg);
}

#define ckdbq_add(ckp, idtype, val) _ckdbq_add(ckp, idtype, val, __FILE__, __func__, __LINE__)

static void send_workinfo(ckpool_t *ckp, workbase_t *wb)
{
	char cdfield[64];
	json_t *val;

	sprintf(cdfield, "%lu,%lu", wb->gentime.tv_sec, wb->gentime.tv_nsec);

	JSON_CPACK(val, "{sI,ss,ss,ss,ss,ss,ss,ss,ss,sI,so,ss,ss,ss,ss}",
			"workinfoid", wb->id,
			"poolinstance", ckp->name,
			"transactiontree", wb->txn_hashes,
			"prevhash", wb->prevhash,
			"coinbase1", wb->coinb1,
			"coinbase2", wb->coinb2,
			"version", wb->bbversion,
			"ntime", wb->ntime,
			"bits", wb->nbit,
			"reward", wb->coinbasevalue,
			"merklehash", json_deep_copy(wb->merkle_array),
			"createdate", cdfield,
			"createby", "code",
			"createcode", __func__,
			"createinet", ckp->serverurl[0]);
	ckdbq_add(ckp, ID_WORKINFO, val);
}

static void send_ageworkinfo(ckpool_t *ckp, int64_t id)
{
	char cdfield[64];
	ts_t ts_now;
	json_t *val;

	ts_realtime(&ts_now);
	sprintf(cdfield, "%lu,%lu", ts_now.tv_sec, ts_now.tv_nsec);

	JSON_CPACK(val, "{sI,ss,ss,ss,ss,ss}",
			"workinfoid", id,
			"poolinstance", ckp->name,
			"createdate", cdfield,
			"createby", "code",
			"createcode", __func__,
			"createinet", ckp->serverurl[0]);
	ckdbq_add(ckp, ID_AGEWORKINFO, val);
}

static void add_base(ckpool_t *ckp, workbase_t *wb, bool *new_block)
{
	workbase_t *tmp, *tmpa, *aged = NULL;
	sdata_t *sdata = ckp->data;
	int len, ret;

	ts_realtime(&wb->gentime);
	wb->network_diff = diff_from_nbits(wb->headerbin + 72);

	len = strlen(ckp->logdir) + 8 + 1 + 16 + 1;
	wb->logdir = ckalloc(len);

	/* In proxy mode, the wb->id is received in the notify update and
	 * we set workbase_id from it. In server mode the stratifier is
	 * setting the workbase_id */
	ck_wlock(&sdata->workbase_lock);
	if (!ckp->proxy)
		wb->id = sdata->workbase_id++;
	else
		sdata->workbase_id = wb->id;
	if (strncmp(wb->prevhash, sdata->lasthash, 64)) {
		char bin[32], swap[32];

		*new_block = true;
		memcpy(sdata->lasthash, wb->prevhash, 65);
		hex2bin(bin, sdata->lasthash, 32);
		swap_256(swap, bin);
		__bin2hex(sdata->lastswaphash, swap, 32);
		LOGNOTICE("Block hash changed to %s", sdata->lastswaphash);
		sdata->blockchange_id = wb->id;
	}
	if (*new_block && ckp->logshares) {
		sprintf(wb->logdir, "%s%08x/", ckp->logdir, wb->height);
		ret = mkdir(wb->logdir, 0750);
		if (unlikely(ret && errno != EEXIST))
			LOGERR("Failed to create log directory %s", wb->logdir);
	}
	sprintf(wb->idstring, "%016lx", wb->id);
	if (ckp->logshares)
		sprintf(wb->logdir, "%s%08x/%s", ckp->logdir, wb->height, wb->idstring);

	HASH_ITER(hh, sdata->workbases, tmp, tmpa) {
		if (HASH_COUNT(sdata->workbases) < 3)
			break;
		/*  Age old workbases older than 10 minutes old */
		if (tmp->gentime.tv_sec < wb->gentime.tv_sec - 600) {
			HASH_DEL(sdata->workbases, tmp);
			aged = tmp;
			break;
		}
	}
	HASH_ADD_I64(sdata->workbases, id, wb);
	sdata->current_workbase = wb;
	ck_wunlock(&sdata->workbase_lock);

	if (*new_block)
		purge_share_hashtable(sdata, wb->id);

	send_workinfo(ckp, wb);

	/* Send the aged work message to ckdb once we have dropped the workbase lock
	 * to prevent taking recursive locks */
	if (aged) {
		send_ageworkinfo(ckp, aged->id);
		clear_workbase(aged);
	}
}

/* Mandatory send_recv to the generator which sets the message priority if this
 * message is higher priority. Races galore on gen_priority mean this might
 * read the wrong priority but occasional wrong values are harmless. */
static char *__send_recv_generator(ckpool_t *ckp, const char *msg, int prio)
{
	sdata_t *sdata = ckp->data;
	char *buf = NULL;
	bool set;

	if (prio > sdata->gen_priority) {
		sdata->gen_priority = prio;
		set = true;
	} else
		set = false;
	buf = send_recv_proc(ckp->generator, msg);
	if (unlikely(!buf))
		buf = strdup("failed");
	if (set)
		sdata->gen_priority = 0;

	return buf;
}

/* Conditionally send_recv a message only if it's equal or higher priority than
 * any currently being serviced. NULL is returned if the request is not
 * processed for priority reasons, "failed" for an actual failure. */
static char *send_recv_generator(ckpool_t *ckp, const char *msg, int prio)
{
	sdata_t *sdata = ckp->data;
	char *buf = NULL;

	if (prio >= sdata->gen_priority)
		buf = __send_recv_generator(ckp, msg, prio);
	return buf;
}

static void send_generator(ckpool_t *ckp, const char *msg, int prio)
{
	sdata_t *sdata = ckp->data;
	bool set;

	if (prio > sdata->gen_priority) {
		sdata->gen_priority = prio;
		set = true;
	} else
		set = false;
	send_proc(ckp->generator, msg);
	if (set)
		sdata->gen_priority = 0;
}

struct update_req {
	pthread_t *pth;
	ckpool_t *ckp;
	int prio;
};

static void broadcast_ping(sdata_t *sdata);

/* This function assumes it will only receive a valid json gbt base template
 * since checking should have been done earlier, and creates the base template
 * for generating work templates. */
static void *do_update(void *arg)
{
	struct update_req *ur = (struct update_req *)arg;
	ckpool_t *ckp = ur->ckp;
	sdata_t *sdata = ckp->data;
	bool new_block = false;
	int prio = ur->prio;
	bool ret = false;
	workbase_t *wb;
	json_t *val;
	char *buf;

	pthread_detach(pthread_self());
	rename_proc("updater");

	buf = send_recv_generator(ckp, "getbase", prio);
	if (unlikely(!buf)) {
		LOGNOTICE("Get base in update_base delayed due to higher priority request");
		goto out;
	}
	if (unlikely(cmdmatch(buf, "failed"))) {
		LOGWARNING("Generator returned failure in update_base");
		goto out;
	}

	wb = ckzalloc(sizeof(workbase_t));
	wb->ckp = ckp;
	val = json_loads(buf, 0, NULL);

	json_strcpy(wb->target, val, "target");
	json_dblcpy(&wb->diff, val, "diff");
	json_uintcpy(&wb->version, val, "version");
	json_uintcpy(&wb->curtime, val, "curtime");
	json_strcpy(wb->prevhash, val, "prevhash");
	json_strcpy(wb->ntime, val, "ntime");
	sscanf(wb->ntime, "%x", &wb->ntime32);
	json_strcpy(wb->bbversion, val, "bbversion");
	json_strcpy(wb->nbit, val, "nbit");
	json_uint64cpy(&wb->coinbasevalue, val, "coinbasevalue");
	json_intcpy(&wb->height, val, "height");
	json_strdup(&wb->flags, val, "flags");
	json_intcpy(&wb->transactions, val, "transactions");
	if (wb->transactions) {
		json_strdup(&wb->txn_data, val, "txn_data");
		json_strdup(&wb->txn_hashes, val, "txn_hashes");
	} else
		wb->txn_hashes = ckzalloc(1);
	json_intcpy(&wb->merkles, val, "merkles");
	wb->merkle_array = json_array();
	if (wb->merkles) {
		json_t *arr;
		int i;

		arr = json_object_get(val, "merklehash");
		for (i = 0; i < wb->merkles; i++) {
			strcpy(&wb->merklehash[i][0], json_string_value(json_array_get(arr, i)));
			hex2bin(&wb->merklebin[i][0], &wb->merklehash[i][0], 32);
			json_array_append_new(wb->merkle_array, json_string(&wb->merklehash[i][0]));
		}
	}
	json_decref(val);
	generate_coinbase(ckp, wb);

	add_base(ckp, wb, &new_block);

	stratum_broadcast_update(sdata, new_block);
	ret = true;
	LOGINFO("Broadcast updated stratum base");
out:
	/* Send a ping to miners if we fail to get a base to keep them
	 * connected while bitcoind recovers(?) */
	if (unlikely(!ret)) {
		LOGINFO("Broadcast ping due to failed stratum base update");
		broadcast_ping(sdata);
	}
	dealloc(buf);
	free(ur->pth);
	free(ur);
	return NULL;
}

static void update_base(ckpool_t *ckp, int prio)
{
	struct update_req *ur = ckalloc(sizeof(struct update_req));
	pthread_t *pth = ckalloc(sizeof(pthread_t));

	ur->pth = pth;
	ur->ckp = ckp;
	ur->prio = prio;
	create_pthread(pth, do_update, ur);
}

static void drop_allclients(ckpool_t *ckp)
{
	stratum_instance_t *client, *tmp;
	sdata_t *sdata = ckp->data;
	char buf[128];

	ck_wlock(&sdata->instance_lock);
	HASH_ITER(hh, sdata->stratum_instances, client, tmp) {
		HASH_DEL(sdata->stratum_instances, client);
		sprintf(buf, "dropclient=%ld", client->id);
		send_proc(ckp->connector, buf);
	}
	HASH_ITER(hh, sdata->disconnected_instances, client, tmp)
		HASH_DEL(sdata->disconnected_instances, client);
	sdata->stats.users = sdata->stats.workers = 0;
	ck_wunlock(&sdata->instance_lock);
}

static void update_subscribe(ckpool_t *ckp)
{
	sdata_t *sdata = ckp->data;
	json_t *val;
	char *buf;

	buf = send_recv_proc(ckp->generator, "getsubscribe");
	if (unlikely(!buf)) {
		LOGWARNING("Failed to get subscribe from generator in update_notify");
		drop_allclients(ckp);
		return;
	}
	LOGDEBUG("Update subscribe: %s", buf);
	val = json_loads(buf, 0, NULL);
	free(buf);

	ck_wlock(&sdata->workbase_lock);
	sdata->proxy_base.subscribed = true;
	sdata->proxy_base.diff = ckp->startdiff;
	/* Length is checked by generator */
	strcpy(sdata->proxy_base.enonce1, json_string_value(json_object_get(val, "enonce1")));
	sdata->proxy_base.enonce1constlen = strlen(sdata->proxy_base.enonce1) / 2;
	hex2bin(sdata->proxy_base.enonce1bin, sdata->proxy_base.enonce1, sdata->proxy_base.enonce1constlen);
	sdata->proxy_base.nonce2len = json_integer_value(json_object_get(val, "nonce2len"));
	if (sdata->proxy_base.nonce2len > 7)
		sdata->proxy_base.enonce1varlen = 4;
	else if (sdata->proxy_base.nonce2len > 5)
		sdata->proxy_base.enonce1varlen = 2;
	else
		sdata->proxy_base.enonce1varlen = 1;
	sdata->proxy_base.enonce2varlen = sdata->proxy_base.nonce2len - sdata->proxy_base.enonce1varlen;
	ck_wunlock(&sdata->workbase_lock);

	json_decref(val);
	drop_allclients(ckp);
}

static void update_diff(ckpool_t *ckp);

static void update_notify(ckpool_t *ckp)
{
	bool new_block = false, clean;
	sdata_t *sdata = ckp->data;
	char header[228];
	workbase_t *wb;
	json_t *val;
	char *buf;
	int i;

	buf = send_recv_proc(ckp->generator, "getnotify");
	if (unlikely(!buf)) {
		LOGWARNING("Failed to get notify from generator in update_notify");
		return;
	}

	if (unlikely(!sdata->proxy_base.subscribed)) {
		LOGINFO("No valid proxy subscription to update notify yet");
		return;
	}

	LOGDEBUG("Update notify: %s", buf);
	wb = ckzalloc(sizeof(workbase_t));
	val = json_loads(buf, 0, NULL);
	dealloc(buf);
	wb->ckp = ckp;
	wb->proxy = true;

	json_int64cpy(&wb->id, val, "jobid");
	json_strcpy(wb->prevhash, val, "prevhash");
	json_intcpy(&wb->coinb1len, val, "coinb1len");
	wb->coinb1bin = ckalloc(wb->coinb1len);
	wb->coinb1 = ckalloc(wb->coinb1len * 2 + 1);
	json_strcpy(wb->coinb1, val, "coinbase1");
	hex2bin(wb->coinb1bin, wb->coinb1, wb->coinb1len);
	wb->height = get_sernumber(wb->coinb1bin + 42);
	json_strdup(&wb->coinb2, val, "coinbase2");
	wb->coinb2len = strlen(wb->coinb2) / 2;
	wb->coinb2bin = ckalloc(wb->coinb2len);
	hex2bin(wb->coinb2bin, wb->coinb2, wb->coinb2len);
	wb->merkle_array = json_object_dup(val, "merklehash");
	wb->merkles = json_array_size(wb->merkle_array);
	for (i = 0; i < wb->merkles; i++) {
		strcpy(&wb->merklehash[i][0], json_string_value(json_array_get(wb->merkle_array, i)));
		hex2bin(&wb->merklebin[i][0], &wb->merklehash[i][0], 32);
	}
	json_strcpy(wb->bbversion, val, "bbversion");
	json_strcpy(wb->nbit, val, "nbit");
	json_strcpy(wb->ntime, val, "ntime");
	sscanf(wb->ntime, "%x", &wb->ntime32);
	clean = json_is_true(json_object_get(val, "clean"));
	json_decref(val);
	ts_realtime(&wb->gentime);
	snprintf(header, 225, "%s%s%s%s%s%s%s",
		 wb->bbversion, wb->prevhash,
		 "0000000000000000000000000000000000000000000000000000000000000000",
		 wb->ntime, wb->nbit,
		 "00000000", /* nonce */
		 workpadding);
	LOGDEBUG("Header: %s", header);
	hex2bin(wb->headerbin, header, 112);
	wb->txn_hashes = ckzalloc(1);

	/* Check diff on each notify */
	update_diff(ckp);

	ck_rlock(&sdata->workbase_lock);
	strcpy(wb->enonce1const, sdata->proxy_base.enonce1);
	wb->enonce1constlen = sdata->proxy_base.enonce1constlen;
	memcpy(wb->enonce1constbin, sdata->proxy_base.enonce1bin, wb->enonce1constlen);
	wb->enonce1varlen = sdata->proxy_base.enonce1varlen;
	wb->enonce2varlen = sdata->proxy_base.enonce2varlen;
	wb->diff = sdata->proxy_base.diff;
	ck_runlock(&sdata->workbase_lock);

	add_base(ckp, wb, &new_block);

	stratum_broadcast_update(sdata, new_block | clean);
}

static void stratum_send_diff(sdata_t *sdata, stratum_instance_t *client);

static void update_diff(ckpool_t *ckp)
{
	stratum_instance_t *client;
	sdata_t *sdata = ckp->data;
	double old_diff, diff;
	json_t *val;
	char *buf;

	if (unlikely(!sdata->current_workbase)) {
		LOGINFO("No current workbase to update diff yet");
		return;
	}

	buf = send_recv_proc(ckp->generator, "getdiff");
	if (unlikely(!buf)) {
		LOGWARNING("Failed to get diff from generator in update_diff");
		return;
	}

	LOGDEBUG("Update diff: %s", buf);
	val = json_loads(buf, 0, NULL);
	dealloc(buf);
	json_dblcpy(&diff, val, "diff");
	json_decref(val);

	/* We only really care about integer diffs so clamp the lower limit to
	 * 1 or it will round down to zero. */
	if (unlikely(diff < 1))
		diff = 1;

	ck_wlock(&sdata->workbase_lock);
	old_diff = sdata->proxy_base.diff;
	sdata->current_workbase->diff = sdata->proxy_base.diff = diff;
	ck_wunlock(&sdata->workbase_lock);

	if (old_diff < diff)
		return;

	/* If the diff has dropped, iterate over all the clients and check
	 * they're at or below the new diff, and update it if not. */
	ck_rlock(&sdata->instance_lock);
	for (client = sdata->stratum_instances; client != NULL; client = client->hh.next) {
		if (client->diff > diff) {
			client->diff = diff;
			stratum_send_diff(sdata, client);
		}
	}
	ck_runlock(&sdata->instance_lock);
}

/* Enter with instance_lock held */
static stratum_instance_t *__instance_by_id(sdata_t *sdata, int64_t id)
{
	stratum_instance_t *instance;

	HASH_FIND_I64(sdata->stratum_instances, &id, instance);
	return instance;
}

/* Increase the reference count of instance */
static void __inc_instance_ref(stratum_instance_t *instance)
{
	instance->ref++;
}

/* Find an __instance_by_id and increase its reference count allowing us to
 * use this instance outside of instance_lock without fear of it being
 * dereferenced. */
static stratum_instance_t *ref_instance_by_id(sdata_t *sdata, int64_t id)
{
	stratum_instance_t *instance;

	ck_wlock(&sdata->instance_lock);
	instance = __instance_by_id(sdata, id);
	if (instance)
		__inc_instance_ref(instance);
	ck_wunlock(&sdata->instance_lock);

	return instance;
}

/* Decrease the reference count of instance. */
static void __dec_instance_ref(stratum_instance_t *instance)
{
	instance->ref--;
}

static void dec_instance_ref(sdata_t *sdata, stratum_instance_t *instance)
{
	ck_wlock(&sdata->instance_lock);
	__dec_instance_ref(instance);
	ck_wunlock(&sdata->instance_lock);
}

/* Enter with write instance_lock held */
static stratum_instance_t *__stratum_add_instance(ckpool_t *ckp, int64_t id, int server)
{
	stratum_instance_t *instance = ckzalloc(sizeof(stratum_instance_t));
	sdata_t *sdata = ckp->data;

	instance->id = id;
	instance->server = server;
	instance->diff = instance->old_diff = ckp->startdiff;
	instance->ckp = ckp;
	tv_time(&instance->ldc);
	LOGINFO("Stratifier added instance %ld server %d", id, server);
	HASH_ADD_I64(sdata->stratum_instances, id, instance);
	return instance;
}

/* Only supports a full ckpool instance sessionid with an 8 byte sessionid */
static bool disconnected_sessionid_exists(sdata_t *sdata, const char *sessionid, int64_t id)
{
	stratum_instance_t *instance, *tmp;
	uint64_t session64;
	bool ret = false;

	if (!sessionid)
		goto out;
	if (strlen(sessionid) != 16)
		goto out;
	/* Number is in BE but we don't swap either of them */
	hex2bin(&session64, sessionid, 8);

	ck_rlock(&sdata->instance_lock);
	HASH_ITER(hh, sdata->stratum_instances, instance, tmp) {
		if (instance->id == id)
			continue;
		if (instance->enonce1_64 == session64) {
			/* Only allow one connected instance per enonce1 */
			goto out_unlock;
		}
	}
	instance = NULL;
	HASH_FIND(hh, sdata->disconnected_instances, &session64, sizeof(uint64_t), instance);
	if (instance)
		ret = true;
out_unlock:
	ck_runlock(&sdata->instance_lock);
out:
	return ret;
}

/* For creating a list of sends without locking that can then be concatenated
 * to the stratum_sends list. Minimises locking and avoids taking recursive
 * locks. */
static void stratum_broadcast(sdata_t *sdata, json_t *val)
{
	stratum_instance_t *instance, *tmp;
	ckmsg_t *bulk_send = NULL;

	if (unlikely(!val)) {
		LOGERR("Sent null json to stratum_broadcast");
		return;
	}

	ck_rlock(&sdata->instance_lock);
	HASH_ITER(hh, sdata->stratum_instances, instance, tmp) {
		ckmsg_t *client_msg;
		smsg_t *msg;

		if (!instance->authorised)
			continue;
		client_msg = ckalloc(sizeof(ckmsg_t));
		msg = ckzalloc(sizeof(smsg_t));
		msg->json_msg = json_deep_copy(val);
		msg->client_id = instance->id;
		client_msg->data = msg;
		DL_APPEND(bulk_send, client_msg);
	}
	ck_runlock(&sdata->instance_lock);

	json_decref(val);

	if (!bulk_send)
		return;

	mutex_lock(sdata->ssends->lock);
	if (sdata->ssends->msgs)
		DL_CONCAT(sdata->ssends->msgs, bulk_send);
	else
		sdata->ssends->msgs = bulk_send;
	pthread_cond_signal(sdata->ssends->cond);
	mutex_unlock(sdata->ssends->lock);
}

static void stratum_add_send(sdata_t *sdata, json_t *val, int64_t client_id)
{
	smsg_t *msg;

	msg = ckzalloc(sizeof(smsg_t));
	msg->json_msg = val;
	msg->client_id = client_id;
	ckmsgq_add(sdata->ssends, msg);
}

static void inc_worker(ckpool_t *ckp, user_instance_t *instance)
{
	sdata_t *sdata = ckp->data;

	mutex_lock(&sdata->stats_lock);
	sdata->stats.workers++;
	if (!instance->workers++)
		sdata->stats.users++;
	mutex_unlock(&sdata->stats_lock);
}

static void dec_worker(ckpool_t *ckp, user_instance_t *instance)
{
	sdata_t *sdata = ckp->data;

	mutex_lock(&sdata->stats_lock);
	sdata->stats.workers--;
	if (!--instance->workers)
		sdata->stats.users--;
	mutex_unlock(&sdata->stats_lock);
}

static void drop_client(sdata_t *sdata, int64_t id)
{
	stratum_instance_t *client, *tmp;
	bool dec = false;

	LOGINFO("Stratifier dropping client %ld", id);

	ck_wlock(&sdata->instance_lock);
	client = __instance_by_id(sdata, id);
	if (client) {
		stratum_instance_t *old_client = NULL;

		__inc_instance_ref(client);
		if (client->authorised) {
			dec = true;
			client->authorised = false;
		}

		HASH_DEL(sdata->stratum_instances, client);
		HASH_FIND(hh, sdata->disconnected_instances, &client->enonce1_64, sizeof(uint64_t), old_client);
		/* Only keep around one copy of the old client in server mode */
		if (!client->ckp->proxy && !old_client && client->enonce1_64)
			HASH_ADD(hh, sdata->disconnected_instances, enonce1_64, sizeof(uint64_t), client);
		else {
			if (client->user_instance)
				DL_DELETE(client->user_instance->instances, client);
			LL_PREPEND(sdata->dead_instances, client);
		}
	}
	ck_wunlock(&sdata->instance_lock);

	/* Decrease worker count outside of instance_lock to avoid recursive
	 * locking */
	if (dec)
		dec_worker(client->ckp, client->user_instance);

	/* Cull old unused clients lazily when there are no more reference
	 * counts for them. */
	ck_wlock(&sdata->instance_lock);
	if (client)
		__dec_instance_ref(client);
	DL_FOREACH_SAFE(sdata->dead_instances, client, tmp) {
		if (!client->ref) {
			LOGINFO("Stratifier discarding instance %ld", client->id);
			LL_DELETE(sdata->dead_instances, client);
			free(client->workername);
			free(client->useragent);
			free(client);
		}
	}
	ck_wunlock(&sdata->instance_lock);
}

static void stratum_broadcast_message(sdata_t *sdata, const char *msg)
{
	json_t *json_msg;

	JSON_CPACK(json_msg, "{sosss[s]}", "id", json_null(), "method", "client.show_message",
			     "params", msg);
	stratum_broadcast(sdata, json_msg);
}

/* Send a generic reconnect to all clients without parameters to make them
 * reconnect to the same server. */
static void reconnect_clients(sdata_t *sdata, const char *cmd)
{
	char *port = strdupa(cmd), *url = NULL;
	json_t *json_msg;

	strsep(&port, ":");
	if (port)
		url = strsep(&port, ",");
	if (url && port) {
		int port_no;

		port_no = strtol(port, NULL, 10);
		JSON_CPACK(json_msg, "{sosss[sii]}", "id", json_null(), "method", "client.reconnect",
			"params", url, port_no, 0);
	} else
		JSON_CPACK(json_msg, "{sosss[]}", "id", json_null(), "method", "client.reconnect",
		   "params");
	stratum_broadcast(sdata, json_msg);
}

static void block_solve(ckpool_t *ckp, const char *blockhash)
{
	ckmsg_t *block, *tmp, *found = NULL;
	sdata_t *sdata = ckp->data;
	char cdfield[64];
	int height = 0;
	ts_t ts_now;
	json_t *val;
	char *msg;

	update_base(ckp, GEN_PRIORITY);

	ts_realtime(&ts_now);
	sprintf(cdfield, "%lu,%lu", ts_now.tv_sec, ts_now.tv_nsec);

	mutex_lock(&sdata->block_lock);
	DL_FOREACH_SAFE(sdata->block_solves, block, tmp) {
		val = block->data;
		char *solvehash;

		json_get_string(&solvehash, val, "blockhash");
		if (unlikely(!solvehash)) {
			LOGERR("Failed to find blockhash in block_solve json!");
			continue;
		}
		if (!strcmp(solvehash, blockhash)) {
			dealloc(solvehash);
			found = block;
			DL_DELETE(sdata->block_solves, block);
			break;
		}
		dealloc(solvehash);
	}
	mutex_unlock(&sdata->block_lock);

	if (unlikely(!found)) {
		LOGERR("Failed to find blockhash %s in block_solve!", blockhash);
		return;
	}

	val = found->data;
	json_set_string(val, "confirmed", "1");
	json_set_string(val, "createdate", cdfield);
	json_set_string(val, "createcode", __func__);
	json_get_int(&height, val, "height");
	ckdbq_add(ckp, ID_BLOCK, val);
	free(found);

	ASPRINTF(&msg, "Block %d solved by %s!", height, ckp->name);
	stratum_broadcast_message(sdata, msg);
	free(msg);

	LOGWARNING("Solved and confirmed block %d", height);
}

static void block_reject(sdata_t *sdata, const char *blockhash)
{
	ckmsg_t *block, *tmp, *found = NULL;
	int height = 0;
	json_t *val;

	mutex_lock(&sdata->block_lock);
	DL_FOREACH_SAFE(sdata->block_solves, block, tmp) {
		val = block->data;
		char *solvehash;

		json_get_string(&solvehash, val, "blockhash");
		if (unlikely(!solvehash)) {
			LOGERR("Failed to find blockhash in block_reject json!");
			continue;
		}
		if (!strcmp(solvehash, blockhash)) {
			dealloc(solvehash);
			found = block;
			DL_DELETE(sdata->block_solves, block);
			break;
		}
		dealloc(solvehash);
	}
	mutex_unlock(&sdata->block_lock);

	if (unlikely(!found)) {
		LOGERR("Failed to find blockhash %s in block_reject!", blockhash);
		return;
	}
	val = found->data;
	json_get_int(&height, val, "height");
	json_decref(val);
	free(found);

	LOGWARNING("Submitted, but rejected block %d", height);
}

/* Some upstream pools (like p2pool) don't update stratum often enough and
 * miners disconnect if they don't receive regular communication so send them
 * a ping at regular intervals */
static void broadcast_ping(sdata_t *sdata)
{
	json_t *json_msg;

	JSON_CPACK(json_msg, "{s:[],s:i,s:s}",
		   "params",
		   "id", 42,
		   "method", "mining.ping");

	stratum_broadcast(sdata, json_msg);
}

static int stratum_loop(ckpool_t *ckp, proc_instance_t *pi)
{
	int sockd, ret = 0, selret = 0;
	sdata_t *sdata = ckp->data;
	unixsock_t *us = &pi->us;
	tv_t start_tv = {0, 0};
	char *buf = NULL;

retry:
	do {
		double tdiff;
		tv_t end_tv;

		tv_time(&end_tv);
		tdiff = tvdiff(&end_tv, &start_tv);
		if (tdiff > ckp->update_interval) {
			copy_tv(&start_tv, &end_tv);
			if (!ckp->proxy) {
				LOGDEBUG("%ds elapsed in strat_loop, updating gbt base",
					 ckp->update_interval);
				update_base(ckp, GEN_NORMAL);
			} else {
				LOGDEBUG("%ds elapsed in strat_loop, pinging miners",
					 ckp->update_interval);
				broadcast_ping(sdata);
			}
			continue;
		}
		selret = wait_read_select(us->sockd, 5);
		if (!selret && !ping_main(ckp)) {
			LOGEMERG("Generator failed to ping main process, exiting");
			ret = 1;
			goto out;
		}
	} while (selret < 1);

	sockd = accept(us->sockd, NULL, NULL);
	if (sockd < 0) {
		LOGERR("Failed to accept on stratifier socket, exiting");
		ret = 1;
		goto out;
	}

	dealloc(buf);
	buf = recv_unix_msg(sockd);
	if (unlikely(!buf)) {
		Close(sockd);
		LOGWARNING("Failed to get message in stratum_loop");
		goto retry;
	}
	if (likely(buf[0] == '{')) {
		/* The bulk of the messages will be received json from the
		 * connector so look for this first. The srecv_process frees
		 * the buf heap ram */
		ckmsgq_add(sdata->srecvs, buf);
		Close(sockd);
		buf = NULL;
		goto retry;
	}
	if (cmdmatch(buf, "ping")) {
		LOGDEBUG("Stratifier received ping request");
		send_unix_msg(sockd, "pong");
		Close(sockd);
		goto retry;
	}

	Close(sockd);
	LOGDEBUG("Stratifier received request: %s", buf);
	if (cmdmatch(buf, "shutdown")) {
		ret = 0;
		goto out;
	} else if (cmdmatch(buf, "update")) {
		update_base(ckp, GEN_PRIORITY);
	} else if (cmdmatch(buf, "subscribe")) {
		/* Proxifier has a new subscription */
		update_subscribe(ckp);
	} else if (cmdmatch(buf, "notify")) {
		/* Proxifier has a new notify ready */
		update_notify(ckp);
	} else if (cmdmatch(buf, "diff")) {
		update_diff(ckp);
	} else if (cmdmatch(buf, "dropclient")) {
		int64_t client_id;

		ret = sscanf(buf, "dropclient=%ld", &client_id);
		if (ret < 0)
			LOGDEBUG("Stratifier failed to parse dropclient command: %s", buf);
		else
			drop_client(sdata, client_id);
	} else if (cmdmatch(buf, "dropall")) {
		drop_allclients(ckp);
	} else if (cmdmatch(buf, "block")) {
		block_solve(ckp, buf + 6);
	} else if (cmdmatch(buf, "noblock")) {
		block_reject(sdata, buf + 8);
	} else if (cmdmatch(buf, "reconnect")) {
		reconnect_clients(sdata, buf);
	} else if (cmdmatch(buf, "loglevel")) {
		sscanf(buf, "loglevel=%d", &ckp->loglevel);
	} else
		LOGWARNING("Unhandled stratifier message: %s", buf);
	goto retry;

out:
	dealloc(buf);
	return ret;
}

static void *blockupdate(void *arg)
{
	ckpool_t *ckp = (ckpool_t *)arg;
	sdata_t *sdata = ckp->data;
	char *buf = NULL;
	char request[8];

	pthread_detach(pthread_self());
	rename_proc("blockupdate");
	buf = send_recv_proc(ckp->generator, "getbest");
	if (!cmdmatch(buf, "failed"))
		sprintf(request, "getbest");
	else
		sprintf(request, "getlast");

	while (42) {
		dealloc(buf);
		buf = send_recv_generator(ckp, request, GEN_LAX);
		if (buf && cmdmatch(buf, "notify"))
			cksleep_ms(5000);
		else if (buf && strcmp(buf, sdata->lastswaphash) && !cmdmatch(buf, "failed"))
			update_base(ckp, GEN_PRIORITY);
		else
			cksleep_ms(ckp->blockpoll);
	}
	return NULL;
}

static inline bool enonce1_free(sdata_t *sdata, uint64_t enonce1)
{
	stratum_instance_t *client, *tmp;
	bool ret = true;

	if (unlikely(!enonce1)) {
		ret = false;
		goto out;
	}

	ck_rlock(&sdata->instance_lock);
	HASH_ITER(hh, sdata->stratum_instances, client, tmp) {
		if (client->enonce1_64 == enonce1) {
			ret = false;
			break;
		}
	}
	ck_runlock(&sdata->instance_lock);
out:
	return ret;
}

/* Create a new enonce1 from the 64 bit enonce1_64 value, using only the number
 * of bytes we have to work with when we are proxying with a split nonce2.
 * When the proxy space is less than 32 bits to work with, we look for an
 * unused enonce1 value and reject clients instead if there is no space left.
 * Needs to be entered with client holding a ref count. */
static bool new_enonce1(stratum_instance_t *client)
{
	sdata_t *sdata = client->ckp->data;
	bool ret = false;
	workbase_t *wb;
	int i;

	ck_wlock(&sdata->workbase_lock);
	wb = sdata->current_workbase;
	switch(wb->enonce1varlen) {
		case 8:
			sdata->enonce1u.u64++;
			ret = true;
			break;
		case 7:
		case 6:
		case 5:
		case 4:
			sdata->enonce1u.u32++;
			ret = true;
			break;
		case 3:
		case 2:
			for (i = 0; i < 65536; i++) {
				sdata->enonce1u.u16++;
				ret = enonce1_free(sdata, sdata->enonce1u.u64);
				if (ret)
					break;
			}
			break;
		case 1:
			for (i = 0; i < 256; i++) {
				sdata->enonce1u.u8++;
				ret = enonce1_free(sdata, sdata->enonce1u.u64);
				if (ret)
					break;
			}
			break;
		default:
			quit(0, "Invalid enonce1varlen %d", wb->enonce1varlen);
	}
	if (ret)
		client->enonce1_64 = sdata->enonce1u.u64;
	if (wb->enonce1constlen)
		memcpy(client->enonce1bin, wb->enonce1constbin, wb->enonce1constlen);
	memcpy(client->enonce1bin + wb->enonce1constlen, &client->enonce1_64, wb->enonce1varlen);
	__bin2hex(client->enonce1var, &client->enonce1_64, wb->enonce1varlen);
	__bin2hex(client->enonce1, client->enonce1bin, wb->enonce1constlen + wb->enonce1varlen);
	ck_wunlock(&sdata->workbase_lock);

	if (unlikely(!ret))
		LOGWARNING("Enonce1 space exhausted! Proxy rejecting clients");

	return ret;
}

static void stratum_send_message(sdata_t *sdata, stratum_instance_t *client, const char *msg);

/* Extranonce1 must be set here. Needs to be entered with client holding a ref
 * count. */
static json_t *parse_subscribe(stratum_instance_t *client, int64_t client_id, json_t *params_val)
{
	sdata_t *sdata = client->ckp->data;
	bool old_match = false;
	int arr_size;
	json_t *ret;
	int n2len;

	if (unlikely(!json_is_array(params_val))) {
		stratum_send_message(sdata, client, "Invalid json: params not an array");
		return json_string("params not an array");
	}

	if (unlikely(!sdata->current_workbase)) {
		stratum_send_message(sdata, client, "Pool Initialising");
		return json_string("Initialising");
	}

	arr_size = json_array_size(params_val);
	if (arr_size > 0) {
		const char *buf;

		buf = json_string_value(json_array_get(params_val, 0));
		if (buf && strlen(buf))
			client->useragent = strdup(buf);
		else
			client->useragent = ckzalloc(1); // Set to ""
		if (arr_size > 1) {
			/* This would be the session id for reconnect, it will
			 * not work for clients on a proxied connection. */
			buf = json_string_value(json_array_get(params_val, 1));
			LOGDEBUG("Found old session id %s", buf);
			/* Add matching here */
			if (disconnected_sessionid_exists(sdata, buf, client_id)) {
				sprintf(client->enonce1, "%016lx", client->enonce1_64);
				old_match = true;
			}
		}
	} else
		client->useragent = ckzalloc(1);
	if (!old_match) {
		/* Create a new extranonce1 based on a uint64_t pointer */
		if (!new_enonce1(client)) {
			stratum_send_message(sdata, client, "Pool full of clients");
			client->reject = 2;
			return json_string("proxy full");
		}
		LOGINFO("Set new subscription %ld to new enonce1 %s", client->id,
			client->enonce1);
	} else {
		LOGINFO("Set new subscription %ld to old matched enonce1 %s", client->id,
			 client->enonce1);
	}

	ck_rlock(&sdata->workbase_lock);
	if (likely(sdata->workbases))
		n2len = sdata->workbases->enonce2varlen;
	else
		n2len = 8;
	JSON_CPACK(ret, "[[[s,s]],s,i]", "mining.notify", client->enonce1, client->enonce1,
			n2len);
	ck_runlock(&sdata->workbase_lock);

	client->subscribed = true;

	return ret;
}

static bool test_address(ckpool_t *ckp, const char *address)
{
	bool ret = false;
	char *buf, *msg;

	ASPRINTF(&msg, "checkaddr:%s", address);
	/* Must wait for a response here */
	buf = __send_recv_generator(ckp, msg, GEN_LAX);
	dealloc(msg);
	if (!buf)
		return ret;
	ret = cmdmatch(buf, "true");
	dealloc(buf);
	return ret;
}

static const double nonces = 4294967296;

static double dsps_from_key(json_t *val, const char *key)
{
	char *string, *endptr;
	double ret = 0;

	json_get_string(&string, val, key);
	if (!string)
		return ret;
	ret = strtod(string, &endptr) / nonces;
	if (endptr) {
		switch (endptr[0]) {
			case 'E':
				ret *= (double)1000;
			case 'P':
				ret *= (double)1000;
			case 'T':
				ret *= (double)1000;
			case 'G':
				ret *= (double)1000;
			case 'M':
				ret *= (double)1000;
			case 'K':
				ret *= (double)1000;
			default:
				break;
		}
	}
	free(string);
	return ret;
}

static void read_userstats(ckpool_t *ckp, user_instance_t *instance)
{
	char s[512];
	json_t *val;
	FILE *fp;
	int ret;

	snprintf(s, 511, "%s/users/%s", ckp->logdir, instance->username);
	fp = fopen(s, "re");
	if (!fp) {
		LOGINFO("User %s does not have a logfile to read", instance->username);
		return;
	}
	memset(s, 0, 512);
	ret = fread(s, 1, 511, fp);
	fclose(fp);
	if (ret < 1) {
		LOGINFO("Failed to read user %s logfile", instance->username);
		return;
	}
	val = json_loads(s, 0, NULL);
	if (!val) {
		LOGINFO("Failed to json decode user %s logfile: %s", instance->username, s);
		return;
	}

	tv_time(&instance->last_share);
	instance->dsps1 = dsps_from_key(val, "hashrate1m");
	instance->dsps5 = dsps_from_key(val, "hashrate5m");
	instance->dsps60 = dsps_from_key(val, "hashrate1hr");
	instance->dsps1440 = dsps_from_key(val, "hashrate1d");
	instance->dsps10080 = dsps_from_key(val, "hashrate7d");
	LOGINFO("Successfully read user %s stats %f %f %f %f %f", instance->username,
		instance->dsps1, instance->dsps5, instance->dsps60, instance->dsps1440,
		instance->dsps10080);
	json_decref(val);
}

static void read_workerstats(ckpool_t *ckp, worker_instance_t *worker)
{
	char s[512];
	json_t *val;
	FILE *fp;
	int ret;

	snprintf(s, 511, "%s/workers/%s", ckp->logdir, worker->workername);
	fp = fopen(s, "re");
	if (!fp) {
		LOGINFO("Worker %s does not have a logfile to read", worker->workername);
		return;
	}
	memset(s, 0, 512);
	ret = fread(s, 1, 511, fp);
	fclose(fp);
	if (ret < 1) {
		LOGINFO("Failed to read worker %s logfile", worker->workername);
		return;
	}
	val = json_loads(s, 0, NULL);
	if (!val) {
		LOGINFO("Failed to json decode worker %s logfile: %s", worker->workername, s);
		return;
	}

	tv_time(&worker->last_share);
	worker->dsps1 = dsps_from_key(val, "hashrate1m");
	worker->dsps5 = dsps_from_key(val, "hashrate5m");
	worker->dsps60 = dsps_from_key(val, "hashrate1d");
	worker->dsps1440 = dsps_from_key(val, "hashrate1d");
	LOGINFO("Successfully read worker %s stats %f %f %f %f", worker->workername,
		worker->dsps1, worker->dsps5, worker->dsps60, worker->dsps1440);
	json_decref(val);
}


/* This simply strips off the first part of the workername and matches it to a
 * user or creates a new one. Needs to be entered with client holding a ref
 * count. */
static user_instance_t *generate_user(ckpool_t *ckp, stratum_instance_t *client,
				      const char *workername)
{
	char *base_username = strdupa(workername), *username;
	sdata_t *sdata = ckp->data;
	user_instance_t *instance;
	stratum_instance_t *tmp;
	bool new = false;
	int len;

	username = strsep(&base_username, "._");
	if (!username || !strlen(username))
		username = base_username;
	len = strlen(username);
	if (unlikely(len > 127))
		username[127] = '\0';

	ck_wlock(&sdata->instance_lock);
	HASH_FIND_STR(sdata->user_instances, username, instance);
	if (!instance) {
		/* New user instance. Secondary user id will be NULL */
		instance = ckzalloc(sizeof(user_instance_t));
		strcpy(instance->username, username);
		new = true;

		instance->id = sdata->user_instance_id++;
		HASH_ADD_STR(sdata->user_instances, username, instance);
		if (CKP_STANDALONE(ckp))
			read_userstats(ckp, instance);
	}
	DL_FOREACH(instance->instances, tmp) {
		if (!safecmp(workername, tmp->workername)) {
			client->worker_instance = tmp->worker_instance;
			break;
		}
	}
	/* Create one worker instance for combined data from workers of the
	 * same name */
	if (!client->worker_instance) {
		worker_instance_t *worker = ckzalloc(sizeof(worker_instance_t));

		worker->workername = strdup(workername);
		worker->instance = instance;
		DL_APPEND(instance->worker_instances, worker);
		if (CKP_STANDALONE(ckp))
			read_workerstats(ckp, worker);
		worker->start_time = time(NULL);
		client->worker_instance = worker;
	}
	DL_APPEND(instance->instances, client);
	ck_wunlock(&sdata->instance_lock);

	if (new && !ckp->proxy) {
		/* Is this a btc address based username? */
		if (len > 26 && len < 35)
			instance->btcaddress = test_address(ckp, username);
		LOGNOTICE("Added new user %s%s", username, instance->btcaddress ?
			  " as address based registration" : "");
	}

	return instance;
}

/* Send this to the database and parse the response to authorise a user
 * and get SUID parameters back. We don't add these requests to the sdata->ckdbqueue
 * since we have to wait for the response but this is done from the authoriser
 * thread so it won't hold anything up but other authorisations. Needs to be
 * entered with client holding a ref count. */
static int send_recv_auth(stratum_instance_t *client)
{
	user_instance_t *user_instance = client->user_instance;
	ckpool_t *ckp = client->ckp;
	sdata_t *sdata = ckp->data;
	char *buf = NULL, *json_msg;
	char cdfield[64];
	int ret = 1;
	json_t *val;
	ts_t now;

	ts_realtime(&now);
	sprintf(cdfield, "%lu,%lu", now.tv_sec, now.tv_nsec);

	val = json_object();
	json_set_string(val, "username", user_instance->username);
	json_set_string(val, "workername", client->workername);
	json_set_string(val, "poolinstance", ckp->name);
	json_set_string(val, "useragent", client->useragent);
	json_set_int(val, "clientid", client->id);
	json_set_string(val,"enonce1", client->enonce1);
	json_set_bool(val, "preauth", false);
	json_set_string(val, "createdate", cdfield);
	json_set_string(val, "createby", "code");
	json_set_string(val, "createcode", __func__);
	json_set_string(val, "createinet", client->address);
	if (user_instance->btcaddress)
		json_msg = ckdb_msg(ckp, val, ID_ADDRAUTH);
	else
		json_msg = ckdb_msg(ckp, val, ID_AUTH);
	if (unlikely(!json_msg)) {
		LOGWARNING("Failed to dump json in send_recv_auth");
		return ret;
	}

	/* We want responses from ckdb serialised and not interleaved with
	 * other requests. Wait up to 3 seconds for exclusive access to ckdb
	 * and if we don't receive it treat it as a delayed auth if possible */
	if (likely(!mutex_timedlock(&sdata->ckdb_lock, 3))) {
		buf = ckdb_msg_call(ckp, json_msg);
		mutex_unlock(&sdata->ckdb_lock);
	}

	free(json_msg);
	if (likely(buf)) {
		worker_instance_t *worker = client->worker_instance;
		char *cmd = NULL, *secondaryuserid = NULL;
		char response[PAGESIZE] = {};
		json_error_t err_val;
		json_t *val = NULL;

		LOGINFO("Got ckdb response: %s", buf);
		sscanf(buf, "id.%*d.%s", response);
		cmd = response;
		strsep(&cmd, "=");
		LOGINFO("User %s Worker %s got auth response: %s  cmd: %s",
			user_instance->username, client->workername,
			response, cmd);
		val = json_loads(cmd, 0, &err_val);
		if (unlikely(!val))
			LOGINFO("AUTH JSON decode failed(%d): %s", err_val.line, err_val.text);
		else {
			json_get_string(&secondaryuserid, val, "secondaryuserid");
			json_get_int(&worker->mindiff, val, "difficultydefault");
			client->suggest_diff = worker->mindiff;
		}
		if (secondaryuserid && (!safecmp(response, "ok.authorise") ||
					!safecmp(response, "ok.addrauth"))) {
			if (!user_instance->secondaryuserid)
				user_instance->secondaryuserid = secondaryuserid;
			else
				dealloc(secondaryuserid);
			ret = 0;
		}
		if (likely(val))
			json_decref(val);
	} else {
		ret = -1;
		LOGWARNING("Got no auth response from ckdb :(");
	}

	return ret;
}

/* For sending auths to ckdb after we've already decided we can authorise
 * these clients while ckdb is offline, based on an existing client of the
 * same username already having been authorised. Needs to be entered with
 * client holding a ref count. */
static void queue_delayed_auth(stratum_instance_t *client)
{
	ckpool_t *ckp = client->ckp;
	char cdfield[64];
	json_t *val;
	ts_t now;

	ts_realtime(&now);
	sprintf(cdfield, "%lu,%lu", now.tv_sec, now.tv_nsec);

	JSON_CPACK(val, "{ss,ss,ss,ss,sI,ss,sb,ss,ss,ss,ss}",
			"username", client->user_instance->username,
			"workername", client->workername,
			"poolinstance", ckp->name,
			"useragent", client->useragent,
			"clientid", client->id,
			"enonce1", client->enonce1,
			"preauth", true,
			"createdate", cdfield,
			"createby", "code",
			"createcode", __func__,
			"createinet", client->address);
	ckdbq_add(ckp, ID_AUTH, val);
}

/* Needs to be entered with client holding a ref count. */
static json_t *parse_authorise(stratum_instance_t *client, json_t *params_val, json_t **err_val,
			       const char *address, int *errnum)
{
	user_instance_t *user_instance;
	ckpool_t *ckp = client->ckp;
	bool ret = false;
	const char *buf;
	int arr_size;
	ts_t now;

	if (unlikely(!json_is_array(params_val))) {
		*err_val = json_string("params not an array");
		goto out;
	}
	arr_size = json_array_size(params_val);
	if (unlikely(arr_size < 1)) {
		*err_val = json_string("params missing array entries");
		goto out;
	}
	if (unlikely(!client->useragent)) {
		*err_val = json_string("Failed subscription");
		goto out;
	}
	buf = json_string_value(json_array_get(params_val, 0));
	if (!buf) {
		*err_val = json_string("Invalid workername parameter");
		goto out;
	}
	if (!strlen(buf)) {
		*err_val = json_string("Empty workername parameter");
		goto out;
	}
	if (!memcmp(buf, ".", 1) || !memcmp(buf, "_", 1)) {
		*err_val = json_string("Empty username parameter");
		goto out;
	}
	if (strchr(buf, '/')) {
		*err_val = json_string("Invalid character in username");
		goto out;
	}
	user_instance = client->user_instance = generate_user(ckp, client, buf);
	client->user_id = user_instance->id;
	ts_realtime(&now);
	client->start_time = now.tv_sec;
	strcpy(client->address, address);

	LOGNOTICE("Authorised client %ld worker %s as user %s", client->id, buf,
		  user_instance->username);
	client->workername = strdup(buf);
	if (CKP_STANDALONE(ckp))
		ret = true;
	else {
		*errnum = send_recv_auth(client);
		if (!*errnum)
			ret = true;
		else if (*errnum < 0 && user_instance->secondaryuserid) {
			/* This user has already been authorised but ckdb is
			 * offline so we assume they already exist but add the
			 * auth request to the queued messages. */
			queue_delayed_auth(client);
			ret = true;
		}
	}
	client->authorised = ret;
	if (client->authorised)
		inc_worker(ckp, user_instance);
out:
	return json_boolean(ret);
}

/* Needs to be entered with client holding a ref count. */
static void stratum_send_diff(sdata_t *sdata, stratum_instance_t *client)
{
	json_t *json_msg;

	JSON_CPACK(json_msg, "{s[I]soss}", "params", client->diff, "id", json_null(),
			     "method", "mining.set_difficulty");
	stratum_add_send(sdata, json_msg, client->id);
}

/* Needs to be entered with client holding a ref count. */
static void stratum_send_message(sdata_t *sdata, stratum_instance_t *client, const char *msg)
{
	json_t *json_msg;

	JSON_CPACK(json_msg, "{sosss[s]}", "id", json_null(), "method", "client.show_message",
			     "params", msg);
	stratum_add_send(sdata, json_msg, client->id);
}

static double time_bias(double tdiff, double period)
{
	double dexp = tdiff / period;

	/* Sanity check to prevent silly numbers for double accuracy **/
	if (unlikely(dexp > 36))
		dexp = 36;
	return 1.0 - 1.0 / exp(dexp);
}

/* Sanity check to prevent clock adjustments backwards from screwing up stats */
static double sane_tdiff(tv_t *end, tv_t *start)
{
	double tdiff = tvdiff(end, start);

	if (unlikely(tdiff < 0.001))
		tdiff = 0.001;
	return tdiff;
}

/* Needs to be entered with client holding a ref count. */
static void add_submit(ckpool_t *ckp, stratum_instance_t *client, int diff, bool valid,
		       bool submit)
{
	worker_instance_t *worker = client->worker_instance;
	double tdiff, bdiff, dsps, drr, network_diff, bias;
	user_instance_t *instance = client->user_instance;
	int64_t next_blockid, optimal;
	sdata_t *sdata = ckp->data;
	tv_t now_t;

	mutex_lock(&sdata->stats_lock);
	if (valid) {
		sdata->stats.unaccounted_shares++;
		sdata->stats.unaccounted_diff_shares += diff;
	} else
		sdata->stats.unaccounted_rejects += diff;
	mutex_unlock(&sdata->stats_lock);

	/* Count only accepted and stale rejects in diff calculation. */
	if (!valid && !submit)
		return;

	tv_time(&now_t);

	ck_rlock(&sdata->workbase_lock);
	next_blockid = sdata->workbase_id + 1;
	if (ckp->proxy)
		network_diff = sdata->current_workbase->diff;
	else
		network_diff = sdata->current_workbase->network_diff;
	ck_runlock(&sdata->workbase_lock);

	if (unlikely(!client->first_share.tv_sec)) {
		copy_tv(&client->first_share, &now_t);
		copy_tv(&client->ldc, &now_t);
	}

	tdiff = sane_tdiff(&now_t, &client->last_share);
	decay_time(&client->dsps1, diff, tdiff, 60);
	decay_time(&client->dsps5, diff, tdiff, 300);
	decay_time(&client->dsps60, diff, tdiff, 3600);
	decay_time(&client->dsps1440, diff, tdiff, 86400);
	decay_time(&client->dsps10080, diff, tdiff, 604800);
	copy_tv(&client->last_share, &now_t);

	tdiff = sane_tdiff(&now_t, &worker->last_share);
	decay_time(&worker->dsps1, diff, tdiff, 60);
	decay_time(&worker->dsps5, diff, tdiff, 300);
	decay_time(&worker->dsps60, diff, tdiff, 3600);
	decay_time(&worker->dsps1440, diff, tdiff, 86400);
	copy_tv(&worker->last_share, &now_t);
	worker->idle = false;

	tdiff = sane_tdiff(&now_t, &instance->last_share);
	decay_time(&instance->dsps1, diff, tdiff, 60);
	decay_time(&instance->dsps5, diff, tdiff, 300);
	decay_time(&instance->dsps60, diff, tdiff, 3600);
	decay_time(&instance->dsps1440, diff, tdiff, 86400);
	decay_time(&instance->dsps10080, diff, tdiff, 604800);
	copy_tv(&instance->last_share, &now_t);
	client->idle = false;

	client->ssdc++;
	bdiff = sane_tdiff(&now_t, &client->first_share);
	bias = time_bias(bdiff, 300);
	tdiff = sane_tdiff(&now_t, &client->ldc);

	/* Check the difficulty every 240 seconds or as many shares as we
	 * should have had in that time, whichever comes first. */
	if (client->ssdc < 72 && tdiff < 240)
		return;

	if (diff != client->diff) {
		client->ssdc = 0;
		return;
	}

	/* Diff rate ratio */
	dsps = client->dsps5 / bias;
	drr = dsps / (double)client->diff;

	/* Optimal rate product is 0.3, allow some hysteresis. */
	if (drr > 0.15 && drr < 0.4)
		return;

	/* Allow slightly lower diffs when users choose their own mindiff */
	if (worker->mindiff || client->suggest_diff) {
		if (drr < 0.5)
			return;
		optimal = lround(dsps * 2.4);
	} else
		optimal = lround(dsps * 3.33);

	/* Clamp to mindiff ~ network_diff */
	if (optimal < ckp->mindiff)
		optimal = ckp->mindiff;
	/* Client suggest diff overrides worker mindiff */
	if (client->suggest_diff) {
		if (optimal < client->suggest_diff)
			optimal = client->suggest_diff;
	} else if (optimal < worker->mindiff)
		optimal = worker->mindiff;
	if (ckp->maxdiff && optimal > ckp->maxdiff)
		optimal = ckp->maxdiff;
	if (optimal > network_diff)
		optimal = network_diff;
	if (client->diff == optimal)
		return;

	/* If this is the first share in a change, reset the last diff change
	 * to make sure the client hasn't just fallen back after a leave of
	 * absence */
	if (optimal < client->diff && client->ssdc == 1) {
		copy_tv(&client->ldc, &now_t);
		return;
	}

	client->ssdc = 0;

	LOGINFO("Client %ld biased dsps %.2f dsps %.2f drr %.2f adjust diff from %ld to: %ld ",
		client->id, dsps, client->dsps5, drr, client->diff, optimal);

	copy_tv(&client->ldc, &now_t);
	client->diff_change_job_id = next_blockid;
	client->old_diff = client->diff;
	client->diff = optimal;
	stratum_send_diff(sdata, client);
}

/* We should already be holding the workbase_lock. Needs to be entered with
 * client holding a ref count. */
static void
test_blocksolve(stratum_instance_t *client, workbase_t *wb, const uchar *data, const uchar *hash,
		double diff, const char *coinbase, int cblen, const char *nonce2, const char *nonce)
{
	int transactions = wb->transactions + 1;
	char hexcoinbase[1024], blockhash[68];
	json_t *val = NULL, *val_copy;
	char *gbt_block, varint[12];
	ckpool_t *ckp = wb->ckp;
	sdata_t *sdata = ckp->data;
	ckmsg_t *block_ckmsg;
	char cdfield[64];
	uchar swap[32];
	ts_t ts_now;

	/* Submit anything over 99% of the diff in case of rounding errors */
	if (diff < sdata->current_workbase->network_diff * 0.99)
		return;

	LOGWARNING("Possible block solve diff %f !", diff);
	/* Can't submit a block in proxy mode without the transactions */
	if (wb->proxy && wb->merkles)
		return;

	ts_realtime(&ts_now);
	sprintf(cdfield, "%lu,%lu", ts_now.tv_sec, ts_now.tv_nsec);

	gbt_block = ckalloc(1024);
	flip_32(swap, hash);
	__bin2hex(blockhash, swap, 32);

	/* Message format: "submitblock:hash,data" */
	sprintf(gbt_block, "submitblock:%s,", blockhash);
	__bin2hex(gbt_block + 12 + 64 + 1, data, 80);
	if (transactions < 0xfd) {
		uint8_t val8 = transactions;

		__bin2hex(varint, (const unsigned char *)&val8, 1);
	} else if (transactions <= 0xffff) {
		uint16_t val16 = htole16(transactions);

		strcat(gbt_block, "fd");
		__bin2hex(varint, (const unsigned char *)&val16, 2);
	} else {
		uint32_t val32 = htole32(transactions);

		strcat(gbt_block, "fe");
		__bin2hex(varint, (const unsigned char *)&val32, 4);
	}
	strcat(gbt_block, varint);
	__bin2hex(hexcoinbase, coinbase, cblen);
	strcat(gbt_block, hexcoinbase);
	if (wb->transactions)
		realloc_strcat(&gbt_block, wb->txn_data);
	send_generator(ckp, gbt_block, GEN_PRIORITY);
	free(gbt_block);

	JSON_CPACK(val, "{si,ss,ss,sI,ss,ss,sI,ss,ss,ss,sI,ss,ss,ss,ss}",
			"height", wb->height,
			"blockhash", blockhash,
			"confirmed", "n",
			"workinfoid", wb->id,
			"username", client->user_instance->username,
			"workername", client->workername,
			"clientid", client->id,
			"enonce1", client->enonce1,
			"nonce2", nonce2,
			"nonce", nonce,
			"reward", wb->coinbasevalue,
			"createdate", cdfield,
			"createby", "code",
			"createcode", __func__,
			"createinet", ckp->serverurl[client->server]);
	val_copy = json_deep_copy(val);
	block_ckmsg = ckalloc(sizeof(ckmsg_t));
	block_ckmsg->data = val_copy;

	mutex_lock(&sdata->block_lock);
	DL_APPEND(sdata->block_solves, block_ckmsg);
	mutex_unlock(&sdata->block_lock);

	ckdbq_add(ckp, ID_BLOCK, val);
}

/* Needs to be entered with client holding a ref count. */
static double submission_diff(stratum_instance_t *client, workbase_t *wb, const char *nonce2,
			      uint32_t ntime32, const char *nonce, uchar *hash)
{
	unsigned char merkle_root[32], merkle_sha[64];
	uint32_t *data32, *swap32, benonce32;
	char *coinbase, data[80];
	uchar swap[80], hash1[32];
	int cblen, i;
	double ret;

	coinbase = alloca(wb->coinb1len + wb->enonce1constlen + wb->enonce1varlen + wb->enonce2varlen + wb->coinb2len);
	memcpy(coinbase, wb->coinb1bin, wb->coinb1len);
	cblen = wb->coinb1len;
	memcpy(coinbase + cblen, &client->enonce1bin, wb->enonce1constlen + wb->enonce1varlen);
	cblen += wb->enonce1constlen + wb->enonce1varlen;
	hex2bin(coinbase + cblen, nonce2, wb->enonce2varlen);
	cblen += wb->enonce2varlen;
	memcpy(coinbase + cblen, wb->coinb2bin, wb->coinb2len);
	cblen += wb->coinb2len;

	gen_hash((uchar *)coinbase, merkle_root, cblen);
	memcpy(merkle_sha, merkle_root, 32);
	for (i = 0; i < wb->merkles; i++) {
		memcpy(merkle_sha + 32, &wb->merklebin[i], 32);
		gen_hash(merkle_sha, merkle_root, 64);
		memcpy(merkle_sha, merkle_root, 32);
	}
	data32 = (uint32_t *)merkle_sha;
	swap32 = (uint32_t *)merkle_root;
	flip_32(swap32, data32);

	/* Copy the cached header binary and insert the merkle root */
	memcpy(data, wb->headerbin, 80);
	memcpy(data + 36, merkle_root, 32);

	/* Insert the nonce value into the data */
	hex2bin(&benonce32, nonce, 4);
	data32 = (uint32_t *)(data + 64 + 12);
	*data32 = benonce32;

	/* Insert the ntime value into the data */
	data32 = (uint32_t *)(data + 68);
	*data32 = htobe32(ntime32);

	/* Hash the share */
	data32 = (uint32_t *)data;
	swap32 = (uint32_t *)swap;
	flip_80(swap32, data32);
	sha256(swap, 80, hash1);
	sha256(hash1, 32, hash);

	/* Calculate the diff of the share here */
	ret = diff_from_target(hash);

	/* Test we haven't solved a block regardless of share status */
	test_blocksolve(client, wb, swap, hash, ret, coinbase, cblen, nonce2, nonce);

	return ret;
}

static bool new_share(sdata_t *sdata, const uchar *hash, int64_t  wb_id)
{
	share_t *share, *match = NULL;
	bool ret = false;

	ck_wlock(&sdata->share_lock);
	HASH_FIND(hh, sdata->shares, hash, 32, match);
	if (match)
		goto out_unlock;
	share = ckzalloc(sizeof(share_t));
	memcpy(share->hash, hash, 32);
	share->workbase_id = wb_id;
	HASH_ADD(hh, sdata->shares, hash, 32, share);
	ret = true;
out_unlock:
	ck_wunlock(&sdata->share_lock);

	return ret;
}

/* Submit a share in proxy mode to the parent pool. workbase_lock is held.
 * Needs to be entered with client holding a ref count. */
static void submit_share(stratum_instance_t *client, int64_t jobid, const char *nonce2,
			 const char *ntime, const char *nonce, int msg_id)
{
	ckpool_t *ckp = client->ckp;
	json_t *json_msg;
	char enonce2[32];
	char *msg;

	sprintf(enonce2, "%s%s", client->enonce1var, nonce2);
	JSON_CPACK(json_msg, "{sisssssssIsi}", "jobid", jobid, "nonce2", enonce2,
			     "ntime", ntime, "nonce", nonce, "client_id", client->id,
			     "msg_id", msg_id);
	msg = json_dumps(json_msg, 0);
	json_decref(json_msg);
	send_generator(ckp, msg, GEN_LAX);
	free(msg);
}

#define JSON_ERR(err) json_string(SHARE_ERR(err))

/* Needs to be entered with client holding a ref count. */
static json_t *parse_submit(stratum_instance_t *client, json_t *json_msg,
			    json_t *params_val, json_t **err_val)
{
	bool share = false, result = false, invalid = true, submit = false;
	user_instance_t *user_instance = client->user_instance;
	double diff = client->diff, wdiff = 0, sdiff = -1;
	char hexhash[68] = {}, sharehash[32], cdfield[64];
	const char *user, *job_id, *ntime, *nonce;
	char *fname = NULL, *s, *nonce2;
	enum share_err err = SE_NONE;
	ckpool_t *ckp = client->ckp;
	sdata_t *sdata = ckp->data;
	char idstring[20] = {};
	workbase_t *wb = NULL;
	uint32_t ntime32;
	uchar hash[32];
	int nlen, len;
	time_t now_t;
	json_t *val;
	int64_t id;
	ts_t now;
	FILE *fp;

	ts_realtime(&now);
	now_t = now.tv_sec;
	sprintf(cdfield, "%lu,%lu", now.tv_sec, now.tv_nsec);

	if (unlikely(!json_is_array(params_val))) {
		err = SE_NOT_ARRAY;
		*err_val = JSON_ERR(err);
		goto out;
	}
	if (unlikely(json_array_size(params_val) != 5)) {
		err = SE_INVALID_SIZE;
		*err_val = JSON_ERR(err);
		goto out;
	}
	user = json_string_value(json_array_get(params_val, 0));
	if (unlikely(!user || !strlen(user))) {
		err = SE_NO_USERNAME;
		*err_val = JSON_ERR(err);
		goto out;
	}
	job_id = json_string_value(json_array_get(params_val, 1));
	if (unlikely(!job_id || !strlen(job_id))) {
		err = SE_NO_JOBID;
		*err_val = JSON_ERR(err);
		goto out;
	}
	nonce2 = (char *)json_string_value(json_array_get(params_val, 2));
	if (unlikely(!nonce2 || !strlen(nonce2))) {
		err = SE_NO_NONCE2;
		*err_val = JSON_ERR(err);
		goto out;
	}
	ntime = json_string_value(json_array_get(params_val, 3));
	if (unlikely(!ntime || !strlen(ntime))) {
		err = SE_NO_NTIME;
		*err_val = JSON_ERR(err);
		goto out;
	}
	nonce = json_string_value(json_array_get(params_val, 4));
	if (unlikely(!nonce || !strlen(nonce))) {
		err = SE_NO_NONCE;
		*err_val = JSON_ERR(err);
		goto out;
	}
	if (safecmp(user, client->workername)) {
		err = SE_WORKER_MISMATCH;
		*err_val = JSON_ERR(err);
		goto out;
	}
	sscanf(job_id, "%lx", &id);
	sscanf(ntime, "%x", &ntime32);

	share = true;

	ck_rlock(&sdata->workbase_lock);
	HASH_FIND_I64(sdata->workbases, &id, wb);
	if (unlikely(!wb)) {
		id = sdata->current_workbase->id;
		err = SE_INVALID_JOBID;
		json_set_string(json_msg, "reject-reason", SHARE_ERR(err));
		strncpy(idstring, job_id, 19);
		ASPRINTF(&fname, "%s.sharelog", sdata->current_workbase->logdir);
		goto out_unlock;
	}
	wdiff = wb->diff;
	strncpy(idstring, wb->idstring, 19);
	ASPRINTF(&fname, "%s.sharelog", wb->logdir);
	/* Fix broken clients sending too many chars. Nonce2 is part of the
	 * read only json so use a temporary variable and modify it. */
	len = wb->enonce2varlen * 2;
	nlen = strlen(nonce2);
	if (nlen > len) {
		nonce2 = strdupa(nonce2);
		nonce2[len] = '\0';
	} else if (nlen < len) {
		char *tmp = nonce2;

		nonce2 = strdupa("0000000000000000");
		memcpy(nonce2, tmp, nlen);
		nonce2[len] = '\0';
	}
	sdiff = submission_diff(client, wb, nonce2, ntime32, nonce, hash);
	bswap_256(sharehash, hash);
	__bin2hex(hexhash, sharehash, 32);

	if (id < sdata->blockchange_id) {
		err = SE_STALE;
		json_set_string(json_msg, "reject-reason", SHARE_ERR(err));
		goto out_submit;
	}
	/* Ntime cannot be less, but allow forward ntime rolling up to max */
	if (ntime32 < wb->ntime32 || ntime32 > wb->ntime32 + 7000) {
		err = SE_NTIME_INVALID;
		json_set_string(json_msg, "reject-reason", SHARE_ERR(err));
		goto out_unlock;
	}
	invalid = false;
out_submit:
	if (sdiff >= wdiff)
		submit = true;
out_unlock:
	ck_runlock(&sdata->workbase_lock);

	/* Accept the lower of new and old diffs until the next update */
	if (id < client->diff_change_job_id && client->old_diff < client->diff)
		diff = client->old_diff;
	if (!invalid) {
		char wdiffsuffix[16];

		suffix_string(wdiff, wdiffsuffix, 16, 0);
		if (sdiff >= diff) {
			if (new_share(sdata, hash, id)) {
				LOGINFO("Accepted client %ld share diff %.1f/%.0f/%s: %s",
					client->id, sdiff, diff, wdiffsuffix, hexhash);
				result = true;
			} else {
				err = SE_DUPE;
				json_set_string(json_msg, "reject-reason", SHARE_ERR(err));
				LOGINFO("Rejected client %ld dupe diff %.1f/%.0f/%s: %s",
					client->id, sdiff, diff, wdiffsuffix, hexhash);
				submit = false;
			}
		} else {
			err = SE_HIGH_DIFF;
			LOGINFO("Rejected client %ld high diff %.1f/%.0f/%s: %s",
				client->id, sdiff, diff, wdiffsuffix, hexhash);
			json_set_string(json_msg, "reject-reason", SHARE_ERR(err));
			submit = false;
		}
	}  else
		LOGINFO("Rejected client %ld invalid share", client->id);

	/* Submit share to upstream pool in proxy mode. We submit valid and
	 * stale shares and filter out the rest. */
	if (wb && wb->proxy && submit) {
		LOGINFO("Submitting share upstream: %s", hexhash);
		submit_share(client, id, nonce2, ntime, nonce, json_integer_value(json_object_get(json_msg, "id")));
	}

	add_submit(ckp, client, diff, result, submit);

	/* Now write to the pool's sharelog. */
	val = json_object();
	json_set_int(val, "workinfoid", id);
	json_set_int(val, "clientid", client->id);
	json_set_string(val, "enonce1", client->enonce1);
	if (!CKP_STANDALONE(ckp))
		json_set_string(val, "secondaryuserid", user_instance->secondaryuserid);
	json_set_string(val, "nonce2", nonce2);
	json_set_string(val, "nonce", nonce);
	json_set_string(val, "ntime", ntime);
	json_set_double(val, "diff", diff);
	json_set_double(val, "sdiff", sdiff);
	json_set_string(val, "hash", hexhash);
	json_set_bool(val, "result", result);
	json_object_set(val, "reject-reason", json_object_dup(json_msg, "reject-reason"));
	json_object_set(val, "error", *err_val);
	json_set_int(val, "errn", err);
	json_set_string(val, "createdate", cdfield);
	json_set_string(val, "createby", "code");
	json_set_string(val, "createcode", __func__);
	json_set_string(val, "createinet", ckp->serverurl[client->server]);
	json_set_string(val, "workername", client->workername);
	json_set_string(val, "username", user_instance->username);

	if (ckp->logshares) {
		fp = fopen(fname, "ae");
		if (likely(fp)) {
			s = json_dumps(val, 0);
			len = strlen(s);
			len = fprintf(fp, "%s\n", s);
			free(s);
			fclose(fp);
			if (unlikely(len < 0))
				LOGERR("Failed to fwrite to %s", fname);
		} else
			LOGERR("Failed to fopen %s", fname);
	}
	ckdbq_add(ckp, ID_SHARES, val);
out:
	if ((!result && !submit) || !share) {
		/* Is this the first in a run of invalids? */
		if (client->first_invalid < client->last_share.tv_sec || !client->first_invalid)
			client->first_invalid = now_t;
		else if (client->first_invalid && client->first_invalid < now_t - 120) {
<<<<<<< HEAD
			LOGNOTICE("Client %d rejecting for 120s, disconnecting", client->id);
			stratum_send_message(sdata, client, "Disconnecting for continuous invalid shares");
			client->reject = 2;
		} else if (client->first_invalid && client->first_invalid < now_t - 60) {
			if (!client->reject) {
				LOGINFO("Client %d rejecting for 60s, sending diff", client->id);
				stratum_send_diff(sdata, client);
=======
			LOGNOTICE("Client %"PRId64" rejecting for 120s, disconnecting", client->id);
			stratum_send_message(client, "Disconnecting for continuous invalid shares");
			client->reject = 2;
		} else if (client->first_invalid && client->first_invalid < now_t - 60) {
			if (!client->reject) {
				LOGINFO("Client %"PRId64" rejecting for 60s, sending diff", client->id);
				stratum_send_diff(client);
>>>>>>> 81fa2972
				client->reject = 1;
			}
		}
	} else {
		client->first_invalid = 0;
		client->reject = 0;
	}

	if (!share) {
		val = json_object();
		json_set_int(val, "clientid", client->id);
		if (!CKP_STANDALONE(ckp))
			json_set_string(val, "secondaryuserid", user_instance->secondaryuserid);
		json_set_string(val, "enonce1", client->enonce1);
		json_set_int(val, "workinfoid", sdata->current_workbase->id);
		json_set_string(val, "workername", client->workername);
		json_set_string(val, "username", user_instance->username);
		json_object_set(val, "error", *err_val);
		json_set_int(val, "errn", err);
		json_set_string(val, "createdate", cdfield);
		json_set_string(val, "createby", "code");
		json_set_string(val, "createcode", __func__);
		json_set_string(val, "createinet", ckp->serverurl[client->server]);
		ckdbq_add(ckp, ID_SHAREERR, val);
		LOGINFO("Invalid share from client %ld: %s", client->id, client->workername);
	}
	free(fname);
	return json_boolean(result);
}

/* Must enter with workbase_lock held */
static json_t *__stratum_notify(sdata_t *sdata, bool clean)
{
	json_t *val;

	JSON_CPACK(val, "{s:[ssssosssb],s:o,s:s}",
			"params",
			sdata->current_workbase->idstring,
			sdata->current_workbase->prevhash,
			sdata->current_workbase->coinb1,
			sdata->current_workbase->coinb2,
			json_deep_copy(sdata->current_workbase->merkle_array),
			sdata->current_workbase->bbversion,
			sdata->current_workbase->nbit,
			sdata->current_workbase->ntime,
			clean,
			"id", json_null(),
			"method", "mining.notify");
	return val;
}

static void stratum_broadcast_update(sdata_t *sdata, bool clean)
{
	json_t *json_msg;

	ck_rlock(&sdata->workbase_lock);
	json_msg = __stratum_notify(sdata, clean);
	ck_runlock(&sdata->workbase_lock);

	stratum_broadcast(sdata, json_msg);
}

/* For sending a single stratum template update */
static void stratum_send_update(sdata_t *sdata, int64_t client_id, bool clean)
{
	json_t *json_msg;

	ck_rlock(&sdata->workbase_lock);
	json_msg = __stratum_notify(sdata, clean);
	ck_runlock(&sdata->workbase_lock);

	stratum_add_send(sdata, json_msg, client_id);
}

static void send_json_err(sdata_t *sdata, int64_t client_id, json_t *id_val, const char *err_msg)
{
	json_t *val;

	JSON_CPACK(val, "{soss}", "id", json_copy(id_val), "error", err_msg);
	stratum_add_send(sdata, val, client_id);
}

/* Needs to be entered with client holding a ref count. */
static void update_client(sdata_t *sdata, stratum_instance_t *client, const int64_t client_id)
{
	stratum_send_update(sdata, client_id, true);
	stratum_send_diff(sdata, client);
}

static json_params_t
*create_json_params(const int64_t client_id, json_t *method, const json_t *params,
		    const json_t *id_val, const char *address)
{
	json_params_t *jp = ckalloc(sizeof(json_params_t));

	jp->method = json_copy(method);
	jp->params = json_deep_copy(params);
	jp->id_val = json_deep_copy(id_val);
	jp->client_id = client_id;
	strcpy(jp->address, address);
	return jp;
}

static void set_worker_mindiff(ckpool_t *ckp, const char *workername, int mindiff)
{
	worker_instance_t *worker = NULL, *tmp;
	char *username = strdupa(workername), *ignore;
	user_instance_t *instance = NULL;
	stratum_instance_t *client;
	sdata_t *sdata = ckp->data;

	ignore = username;
	strsep(&ignore, "._");

	/* Find the user first */
	ck_rlock(&sdata->instance_lock);
	HASH_FIND_STR(sdata->user_instances, username, instance);
	ck_runlock(&sdata->instance_lock);

	/* They may just have not connected yet */
	if (!instance) {
		LOGINFO("Failed to find user %s in set_worker_mindiff", username);
		return;
	}

	/* Then find the matching worker instance */
	ck_rlock(&sdata->instance_lock);
	DL_FOREACH(instance->worker_instances, tmp) {
		if (!safecmp(workername, tmp->workername)) {
			worker = tmp;
			break;
		}
	}
	ck_runlock(&sdata->instance_lock);

	/* They may just not be connected at the moment */
	if (!worker) {
		LOGINFO("Failed to find worker %s in set_worker_mindiff", workername);
		return;
	}

	if (mindiff < 1) {
		LOGINFO("Worker %s requested invalid diff %d", worker->workername, mindiff);
		return;
	}
	if (mindiff < ckp->mindiff)
		mindiff = ckp->mindiff;
	if (mindiff == worker->mindiff)
		return;
	worker->mindiff = mindiff;

	/* Iterate over all the workers from this user to find any with the
	 * matching worker that are currently live and send them a new diff
	 * if we can. Otherwise it will only act as a clamp on next share
	 * submission. */
	ck_rlock(&sdata->instance_lock);
	DL_FOREACH(instance->instances, client) {
		if (client->worker_instance != worker)
			continue;
		/* Per connection suggest diff overrides worker mindiff ugh */
		if (mindiff < client->suggest_diff)
			continue;
		if (mindiff == client->diff)
			continue;
		client->diff = mindiff;
		stratum_send_diff(sdata, client);
	}
	ck_runlock(&sdata->instance_lock);
}

/* Implement support for the diff in the params as well as the originally
 * documented form of placing diff within the method. Needs to be entered with
 * client holding a ref count. */
static void suggest_diff(stratum_instance_t *client, const char *method, json_t *params_val)
{
	json_t *arr_val = json_array_get(params_val, 0);
	sdata_t *sdata = client->ckp->data;
	int64_t sdiff;

	if (unlikely(!client->authorised)) {
		LOGWARNING("Attempted to suggest diff on unauthorised client %ld", client->id);
		return;
	}
	if (arr_val && json_is_integer(arr_val))
		sdiff = json_integer_value(arr_val);
	else if (sscanf(method, "mining.suggest_difficulty(%ld", &sdiff) != 1) {
		LOGINFO("Failed to parse suggest_difficulty for client %"PRId64, client->id);
		return;
	}
	if (sdiff == client->suggest_diff)
		return;
	client->suggest_diff = sdiff;
	if (client->diff == sdiff)
		return;
	if (sdiff < client->ckp->mindiff)
		client->diff = client->ckp->mindiff;
	else
		client->diff = sdiff;
	stratum_send_diff(sdata, client);
}

static void parse_method(sdata_t *sdata, const int64_t client_id, json_t *id_val,
			 json_t *method_val, json_t *params_val, char *address)
{
	stratum_instance_t *client;
	const char *method;
	char buf[256];

	client = ref_instance_by_id(sdata, client_id);
	if (unlikely(!client)) {
		LOGINFO("Failed to find client id %ld in hashtable!", client_id);
		return;
	}

	if (unlikely(client->reject == 2)) {
		LOGINFO("Dropping client %"PRId64" tagged for lazy invalidation", client_id);
		snprintf(buf, 255, "dropclient=%ld", client->id);
		send_proc(client->ckp->connector, buf);
		goto out;
	}

	/* Random broken clients send something not an integer as the id so we copy
	 * the json item for id_val as is for the response. */
	method = json_string_value(method_val);
	if (cmdmatch(method, "mining.subscribe")) {
		json_t *val, *result_val = parse_subscribe(client, client_id, params_val);

		/* Shouldn't happen, sanity check */
		if (unlikely(!result_val)) {
			LOGWARNING("parse_subscribe returned NULL result_val");
			return;
		}
		val = json_object();
		json_object_set_new_nocheck(val, "result", result_val);
		json_object_set_nocheck(val, "id", id_val);
		json_object_set_new_nocheck(val, "error", json_null());
		stratum_add_send(sdata, val, client_id);
		if (likely(client->subscribed))
			update_client(sdata, client, client_id);
		goto out;
	}

	if (unlikely(cmdmatch(method, "mining.passthrough"))) {
		/* We need to inform the connector process that this client
		 * is a passthrough and to manage its messages accordingly.
		 * Remove this instance since the client id may well be
		 * reused */
		ck_wlock(&sdata->instance_lock);
		HASH_DEL(sdata->stratum_instances, client);
		ck_wunlock(&sdata->instance_lock);

		LOGINFO("Adding passthrough client %ld", client->id);
		snprintf(buf, 255, "passthrough=%ld", client->id);
		send_proc(client->ckp->connector, buf);
		free(client);
		goto out;
	}

	if (cmdmatch(method, "mining.auth") && client->subscribed) {
		json_params_t *jp = create_json_params(client_id, method_val, params_val, id_val, address);

		ckmsgq_add(sdata->sauthq, jp);
		goto out;
	}

	/* We should only accept authorised requests from here on */
	if (!client->authorised) {
		/* Dropping unauthorised clients here also allows the
		 * stratifier process to restart since it will have lost all
		 * the stratum instance data. Clients will just reconnect. */
		LOGINFO("Dropping unauthorised client %ld", client->id);
		snprintf(buf, 255, "dropclient=%ld", client->id);
		send_proc(client->ckp->connector, buf);
		goto out;
	}

	if (cmdmatch(method, "mining.submit")) {
		json_params_t *jp = create_json_params(client_id, method_val, params_val, id_val, address);

		ckmsgq_add(sdata->sshareq, jp);
		goto out;
	}

	if (cmdmatch(method, "mining.suggest")) {
		suggest_diff(client, method, params_val);
		return;
	}

	/* Covers both get_transactions and get_txnhashes */
	if (cmdmatch(method, "mining.get")) {
		json_params_t *jp = create_json_params(client_id, method_val, params_val, id_val, address);

		ckmsgq_add(sdata->stxnq, jp);
		goto out;
	}
	/* Unhandled message here */
out:
	dec_instance_ref(sdata, client);
}

static void parse_instance_msg(sdata_t *sdata, smsg_t *msg)
{
	json_t *val = msg->json_msg, *id_val, *method, *params;
	int64_t client_id = msg->client_id;

	/* Return back the same id_val even if it's null or not existent. */
	id_val = json_object_get(val, "id");

	method = json_object_get(val, "method");
	if (unlikely(!method)) {
		json_t *res_val = json_object_get(val, "result");

		/* Is this a spurious result or ping response? */
		if (res_val) {
			const char *result = json_string_value(res_val);

			LOGDEBUG("Received spurious response %s", result ? result : "");
			goto out;
		}
		send_json_err(sdata, client_id, id_val, "-3:method not found");
		goto out;
	}
	if (unlikely(!json_is_string(method))) {
		send_json_err(sdata, client_id, id_val, "-1:method is not string");
		goto out;
	}
	params = json_object_get(val, "params");
	if (unlikely(!params)) {
		send_json_err(sdata, client_id, id_val, "-1:params not found");
		goto out;
	}
	parse_method(sdata, client_id, id_val, method, params, msg->address);
out:
	json_decref(val);
	free(msg);
}

static void srecv_process(ckpool_t *ckp, char *buf)
{
	sdata_t *sdata = ckp->data;
	smsg_t *msg;
	json_t *val;
	int server;

	val = json_loads(buf, 0, NULL);
	if (unlikely(!val)) {
		LOGWARNING("Received unrecognised non-json message: %s", buf);
		goto out;
	}
	msg = ckzalloc(sizeof(smsg_t));
	msg->json_msg = val;
	val = json_object_get(msg->json_msg, "client_id");
	if (unlikely(!val)) {
		LOGWARNING("Failed to extract client_id from connector json smsg %s", buf);
		json_decref(msg->json_msg);
		free(msg);
		goto out;
	}

	msg->client_id = json_integer_value(val);
	json_object_clear(val);

	val = json_object_get(msg->json_msg, "address");
	if (unlikely(!val)) {
		LOGWARNING("Failed to extract address from connector json smsg %s", buf);
		json_decref(msg->json_msg);
		free(msg);
		goto out;
	}
	strcpy(msg->address, json_string_value(val));
	json_object_clear(val);

	val = json_object_get(msg->json_msg, "server");
	if (unlikely(!val)) {
		LOGWARNING("Failed to extract server from connector json smsg %s", buf);
		json_decref(msg->json_msg);
		free(msg);
		goto out;
	}
	server = json_integer_value(val);
	json_object_clear(val);

	/* Parse the message here */
	ck_wlock(&sdata->instance_lock);
	/* client_id instance doesn't exist yet, create one */
	if (!__instance_by_id(sdata, msg->client_id))
		__stratum_add_instance(ckp, msg->client_id, server);
	ck_wunlock(&sdata->instance_lock);

	parse_instance_msg(sdata, msg);
out:
	free(buf);
}

static void discard_stratum_msg(smsg_t **msg)
{
	json_decref((*msg)->json_msg);
	free(*msg);
	*msg = NULL;
}

static void ssend_process(ckpool_t *ckp, smsg_t *msg)
{
	char *s;

	if (unlikely(!msg->json_msg)) {
		LOGERR("Sent null json msg to stratum_sender");
		free(msg);
		return;
	}

	/* Add client_id to the json message and send it to the
	 * connector process to be delivered */
	json_object_set_new_nocheck(msg->json_msg, "client_id", json_integer(msg->client_id));
	s = json_dumps(msg->json_msg, 0);
	send_proc(ckp->connector, s);
	free(s);
	discard_stratum_msg(&msg);
}

static void discard_json_params(json_params_t **jp)
{
	json_decref((*jp)->method);
	json_decref((*jp)->params);
	json_decref((*jp)->id_val);
	free(*jp);
	*jp = NULL;
}

static void sshare_process(ckpool_t *ckp, json_params_t *jp)
{
	json_t *result_val, *json_msg, *err_val = NULL;
	stratum_instance_t *client;
	sdata_t *sdata = ckp->data;
	int64_t client_id;

	client_id = jp->client_id;

	client = ref_instance_by_id(sdata, client_id);
	if (unlikely(!client)) {
		LOGINFO("Share processor failed to find client id %ld in hashtable!", client_id);
		goto out;
	}
	if (unlikely(!client->authorised)) {
		LOGDEBUG("Client %ld no longer authorised to submit shares", client_id);
		goto out_decref;
	}
	json_msg = json_object();
	result_val = parse_submit(client, json_msg, jp->params, &err_val);
	json_object_set_new_nocheck(json_msg, "result", result_val);
	json_object_set_new_nocheck(json_msg, "error", err_val ? err_val : json_null());
	json_object_set_nocheck(json_msg, "id", jp->id_val);
	stratum_add_send(sdata, json_msg, client_id);
out_decref:
	dec_instance_ref(sdata, client);
out:
	discard_json_params(&jp);
}

static void sauth_process(ckpool_t *ckp, json_params_t *jp)
{
	json_t *result_val, *json_msg, *err_val = NULL;
	stratum_instance_t *client;
	sdata_t *sdata = ckp->data;
	int mindiff, errnum = 0;
	int64_t client_id;

	client_id = jp->client_id;

	client = ref_instance_by_id(sdata, client_id);

	if (unlikely(!client)) {
		LOGINFO("Authoriser failed to find client id %ld in hashtable!", client_id);
		goto out;
	}
	result_val = parse_authorise(client, jp->params, &err_val, jp->address, &errnum);
	if (json_is_true(result_val)) {
		char *buf;

		ASPRINTF(&buf, "Authorised, welcome to %s %s!", ckp->name,
			 client->user_instance->username);
		stratum_send_message(sdata, client, buf);
	} else {
		if (errnum < 0)
			stratum_send_message(sdata, client, "Authorisations temporarily offline :(");
		else
			stratum_send_message(sdata, client, "Failed authorisation :(");
	}
	json_msg = json_object();
	json_object_set_new_nocheck(json_msg, "result", result_val);
	json_object_set_new_nocheck(json_msg, "error", err_val ? err_val : json_null());
	json_object_set_nocheck(json_msg, "id", jp->id_val);
	stratum_add_send(sdata, json_msg, client_id);

	if (!json_is_true(result_val) || !client->suggest_diff)
		goto out;

	/* Update the client now if they have set a valid mindiff different
	 * from the startdiff */
	mindiff = MAX(ckp->mindiff, client->suggest_diff);
	if (mindiff != client->diff) {
		client->diff = mindiff;
		stratum_send_diff(sdata, client);
	}
out:
	if (client)
		dec_instance_ref(sdata, client);
	discard_json_params(&jp);

}

static void parse_ckdb_cmd(ckpool_t __maybe_unused *ckp, const char *cmd)
{
	json_t *val, *res_val, *arr_val;
	json_error_t err_val;
	size_t index;

	val = json_loads(cmd, 0, &err_val);
	if (unlikely(!val)) {
		LOGWARNING("CKDB MSG %s JSON decode failed(%d): %s", cmd, err_val.line, err_val.text);
		return;
	}
	res_val = json_object_get(val, "diffchange");
	json_array_foreach(res_val, index, arr_val) {
		char *workername;
		int mindiff;

		json_get_string(&workername, arr_val, "workername");
		if (!workername)
			continue;
		json_get_int(&mindiff, arr_val, "difficultydefault");
		set_worker_mindiff(ckp, workername, mindiff);
		dealloc(workername);
	}
	json_decref(val);
}

static void ckdbq_process(ckpool_t *ckp, char *msg)
{
	static bool failed = false;
	sdata_t *sdata = ckp->data;
	char *buf = NULL;

	while (!buf) {
		mutex_lock(&sdata->ckdb_lock);
		buf = ckdb_msg_call(ckp, msg);
		mutex_unlock(&sdata->ckdb_lock);

		if (unlikely(!buf)) {
			if (!failed) {
				failed = true;
				LOGWARNING("Failed to talk to ckdb, queueing messages");
			}
			sleep(5);
		}
	}
	free(msg);
	if (failed) {
		failed = false;
		LOGWARNING("Successfully resumed talking to ckdb");
	}
	/* TODO: Process any requests from ckdb that are heartbeat responses
	 * with specific requests. */
	if (likely(buf)) {
		char response[PAGESIZE] = {};

		sscanf(buf, "id.%*d.%s", response);
		if (safecmp(response, "ok")) {
			char *cmd;

			cmd = response;
			strsep(&cmd, ".");
			LOGDEBUG("Got ckdb response: %s cmd %s", response, cmd);
			if (cmdmatch(cmd, "heartbeat=")) {
				strsep(&cmd, "=");
				parse_ckdb_cmd(ckp, cmd);
			}
		} else
			LOGWARNING("Got failed ckdb response: %s", buf);
		free(buf);
	}
}

static int transactions_by_jobid(sdata_t *sdata, int64_t id)
{
	workbase_t *wb;
	int ret = -1;

	ck_rlock(&sdata->workbase_lock);
	HASH_FIND_I64(sdata->workbases, &id, wb);
	if (wb)
		ret = wb->transactions;
	ck_runlock(&sdata->workbase_lock);

	return ret;
}

static json_t *txnhashes_by_jobid(sdata_t *sdata, int64_t id)
{
	json_t *ret = NULL;
	workbase_t *wb;

	ck_rlock(&sdata->workbase_lock);
	HASH_FIND_I64(sdata->workbases, &id, wb);
	if (wb)
		ret = json_string(wb->txn_hashes);
	ck_runlock(&sdata->workbase_lock);

	return ret;
}

static void send_transactions(ckpool_t *ckp, json_params_t *jp)
{
	const char *msg = json_string_value(jp->method),
		*params = json_string_value(json_array_get(jp->params, 0));
	stratum_instance_t *client = NULL;
	sdata_t *sdata = ckp->data;
	json_t *val, *hashes;
	int64_t job_id = 0;
	time_t now_t;

	if (unlikely(!msg || !strlen(msg))) {
		LOGWARNING("send_transactions received null method");
		goto out;
	}
	val = json_object();
	json_object_set_nocheck(val, "id", jp->id_val);
	if (cmdmatch(msg, "mining.get_transactions")) {
		int txns;

		/* We don't actually send the transactions as that would use
		 * up huge bandwidth, so we just return the number of
		 * transactions :) . Support both forms of encoding the
		 * request in method name and as a parameter. */
		if (params && strlen(params) > 0)
			sscanf(params, "%lx", &job_id);
		else
			sscanf(msg, "mining.get_transactions(%lx", &job_id);
		txns = transactions_by_jobid(sdata, job_id);
		if (txns != -1) {
			json_set_int(val, "result", txns);
			json_object_set_new_nocheck(val, "error", json_null());
		} else
			json_set_string(val, "error", "Invalid job_id");
		goto out_send;
	}
	if (!cmdmatch(msg, "mining.get_txnhashes")) {
		LOGDEBUG("Unhandled mining get request: %s", msg);
		json_set_string(val, "error", "Unhandled");
		goto out_send;
	}

	client = ref_instance_by_id(sdata, jp->client_id);
	if (unlikely(!client)) {
		LOGINFO("send_transactions failed to find client id %ld in hashtable!",
			jp->client_id);
		goto out;
	}

	now_t = time(NULL);
	if (now_t - client->last_txns < ckp->update_interval) {
		LOGNOTICE("Rate limiting get_txnhashes on client %ld!", jp->client_id);
		json_set_string(val, "error", "Ratelimit");
		goto out_send;
	}
	client->last_txns = now_t;
	if (!params || !strlen(params)) {
		json_set_string(val, "error", "Invalid params");
		goto out_send;
	}
	sscanf(params, "%lx", &job_id);
	hashes = txnhashes_by_jobid(sdata, job_id);
	if (hashes) {
		json_object_set_new_nocheck(val, "result", hashes);
		json_object_set_new_nocheck(val, "error", json_null());
	} else
		json_set_string(val, "error", "Invalid job_id");
out_send:
	stratum_add_send(sdata, val, jp->client_id);
out:
	discard_json_params(&jp);
	if (client)
		dec_instance_ref(sdata, client);
}

/* Called every 20 seconds, we send the updated stats to ckdb of those users
 * who have gone 10 minutes between updates. This ends up staggering stats to
 * avoid floods of stat data coming at once. */
static void update_workerstats(ckpool_t *ckp, sdata_t *sdata)
{
	user_instance_t *user, *tmp;
	char cdfield[64];
	time_t now_t;
	ts_t ts_now;

	if (++sdata->stats.userstats_cycle > 0x1f)
		sdata->stats.userstats_cycle = 0;

	ts_realtime(&ts_now);
	sprintf(cdfield, "%lu,%lu", ts_now.tv_sec, ts_now.tv_nsec);
	now_t = ts_now.tv_sec;

	ck_rlock(&sdata->instance_lock);
	HASH_ITER(hh, sdata->user_instances, user, tmp) {
		worker_instance_t *worker;
		uint8_t cycle_mask;

		/* Select users using a mask to return each user's stats once
		 * every ~10 minutes */
		cycle_mask = user->id & 0x1f;
		if (cycle_mask != sdata->stats.userstats_cycle)
			continue;
		DL_FOREACH(user->worker_instances, worker) {
			double ghs1, ghs5, ghs60, ghs1440;
			int elapsed;
			json_t *val;

			/* Send one lot of stats once the worker is idle if
			 * they have submitted no shares in the last 10 minutes
			 * with the idle bool set. */
			if (worker->idle && worker->notified_idle)
				continue;
			elapsed = now_t - worker->start_time;
			ghs1 = worker->dsps1 * nonces;
			ghs5 = worker->dsps5 * nonces;
			ghs60 = worker->dsps60 * nonces;
			ghs1440 = worker->dsps1440 * nonces;
			JSON_CPACK(val, "{ss,si,ss,ss,sf,sf,sf,sf,sb,ss,ss,ss,ss}",
					"poolinstance", ckp->name,
					"elapsed", elapsed,
					"username", user->username,
					"workername", worker->workername,
					"hashrate", ghs1,
					"hashrate5m", ghs5,
					"hashrate1hr", ghs60,
					"hashrate24hr", ghs1440,
					"idle", worker->idle,
					"createdate", cdfield,
					"createby", "code",
					"createcode", __func__,
					"createinet", ckp->serverurl[0]);
			worker->notified_idle = worker->idle;
			ckdbq_add(ckp, ID_WORKERSTATS, val);
		}
	}
	ck_runlock(&sdata->instance_lock);
}

static void *statsupdate(void *arg)
{
	ckpool_t *ckp = (ckpool_t *)arg;
	sdata_t *sdata = ckp->data;
	pool_stats_t *stats = &sdata->stats;

	pthread_detach(pthread_self());
	rename_proc("statsupdate");

	tv_time(&stats->start_time);
	cksleep_prepare_r(&stats->last_update);
	sleep(1);

	while (42) {
		double ghs, ghs1, ghs5, ghs15, ghs60, ghs360, ghs1440, ghs10080;
		double bias;
		double tdiff, per_tdiff;
		char suffix1[16], suffix5[16], suffix15[16], suffix60[16], cdfield[64];
		char suffix360[16], suffix1440[16], suffix10080[16];
		user_instance_t *instance, *tmpuser;
		stratum_instance_t *client, *tmp;
		double sps1, sps5, sps15, sps60;
		char fname[512] = {};
		tv_t now, diff;
		ts_t ts_now;
		json_t *val;
		FILE *fp;
		char *s;
		int i;

		tv_time(&now);
		timersub(&now, &stats->start_time, &diff);
		tdiff = diff.tv_sec + (double)diff.tv_usec / 1000000;

		ghs1 = stats->dsps1 * nonces;
		suffix_string(ghs1, suffix1, 16, 0);
		sps1 = stats->sps1;

		bias = !CKP_STANDALONE(ckp) ? 1.0 : time_bias(tdiff, 300);
		ghs5 = stats->dsps5 * nonces / bias;
		sps5 = stats->sps5 / bias;
		suffix_string(ghs5, suffix5, 16, 0);

		bias = !CKP_STANDALONE(ckp) ? 1.0 : time_bias(tdiff, 900);
		ghs15 = stats->dsps15 * nonces / bias;
		suffix_string(ghs15, suffix15, 16, 0);
		sps15 = stats->sps15 / bias;

		bias = !CKP_STANDALONE(ckp) ? 1.0 : time_bias(tdiff, 3600);
		ghs60 = stats->dsps60 * nonces / bias;
		sps60 = stats->sps60 / bias;
		suffix_string(ghs60, suffix60, 16, 0);

		bias = !CKP_STANDALONE(ckp) ? 1.0 : time_bias(tdiff, 21600);
		ghs360 = stats->dsps360 * nonces / bias;
		suffix_string(ghs360, suffix360, 16, 0);

		bias = !CKP_STANDALONE(ckp) ? 1.0 : time_bias(tdiff, 86400);
		ghs1440 = stats->dsps1440 * nonces / bias;
		suffix_string(ghs1440, suffix1440, 16, 0);

		bias = !CKP_STANDALONE(ckp) ? 1.0 : time_bias(tdiff, 604800);
		ghs10080 = stats->dsps10080 * nonces / bias;
		suffix_string(ghs10080, suffix10080, 16, 0);

		snprintf(fname, 511, "%s/pool/pool.status", ckp->logdir);
		fp = fopen(fname, "we");
		if (unlikely(!fp))
			LOGERR("Failed to fopen %s", fname);

		JSON_CPACK(val, "{si,si,si}",
				"runtime", diff.tv_sec,
				"Users", stats->users,
				"Workers", stats->workers);
		s = json_dumps(val, JSON_NO_UTF8 | JSON_PRESERVE_ORDER);
		json_decref(val);
		LOGNOTICE("Pool:%s", s);
		fprintf(fp, "%s\n", s);
		dealloc(s);

		JSON_CPACK(val, "{ss,ss,ss,ss,ss,ss,ss}",
				"hashrate1m", suffix1,
				"hashrate5m", suffix5,
				"hashrate15m", suffix15,
				"hashrate1hr", suffix60,
				"hashrate6hr", suffix360,
				"hashrate1d", suffix1440,
				"hashrate7d", suffix10080);
		s = json_dumps(val, JSON_NO_UTF8 | JSON_PRESERVE_ORDER);
		json_decref(val);
		LOGNOTICE("Pool:%s", s);
		fprintf(fp, "%s\n", s);
		dealloc(s);

		JSON_CPACK(val, "{sf,sf,sf,sf}",
				"SPS1m", sps1,
				"SPS5m", sps5,
				"SPS15m", sps15,
				"SPS1h", sps60);
		s = json_dumps(val, JSON_NO_UTF8 | JSON_PRESERVE_ORDER);
		json_decref(val);
		LOGNOTICE("Pool:%s", s);
		fprintf(fp, "%s\n", s);
		dealloc(s);
		fclose(fp);

		ck_rlock(&sdata->instance_lock);
		HASH_ITER(hh, sdata->stratum_instances, client, tmp) {
			if (!client->authorised)
				continue;

			per_tdiff = tvdiff(&now, &client->last_share);
			/* Decay times per connected instance */
			if (per_tdiff > 60) {
				/* No shares for over a minute, decay to 0 */
				decay_time(&client->dsps1, 0, per_tdiff, 60);
				decay_time(&client->dsps5, 0, per_tdiff, 300);
				decay_time(&client->dsps60, 0, per_tdiff, 3600);
				decay_time(&client->dsps1440, 0, per_tdiff, 86400);
				decay_time(&client->dsps10080, 0, per_tdiff, 604800);
				if (per_tdiff > 600)
					client->idle = true;
				continue;
			}
		}

		HASH_ITER(hh, sdata->user_instances, instance, tmpuser) {
			worker_instance_t *worker;
			bool idle = false;

			/* Decay times per worker */
			DL_FOREACH(instance->worker_instances, worker) {
				per_tdiff = tvdiff(&now, &worker->last_share);
				if (per_tdiff > 60) {
					decay_time(&worker->dsps1, 0, per_tdiff, 60);
					decay_time(&worker->dsps5, 0, per_tdiff, 300);
					decay_time(&worker->dsps60, 0, per_tdiff, 3600);
					decay_time(&worker->dsps1440, 0, per_tdiff, 86400);
					worker->idle = true;
				}
				ghs = worker->dsps1 * nonces;
				suffix_string(ghs, suffix1, 16, 0);

				ghs = worker->dsps5 * nonces;
				suffix_string(ghs, suffix5, 16, 0);

				ghs = worker->dsps60 * nonces;
				suffix_string(ghs, suffix60, 16, 0);

				ghs = worker->dsps1440 * nonces;
				suffix_string(ghs, suffix1440, 16, 0);

				JSON_CPACK(val, "{ss,ss,ss,ss}",
						"hashrate1m", suffix1,
						"hashrate5m", suffix5,
						"hashrate1hr", suffix60,
						"hashrate1d", suffix1440);

				snprintf(fname, 511, "%s/workers/%s", ckp->logdir, worker->workername);
				fp = fopen(fname, "we");
				if (unlikely(!fp)) {
					LOGERR("Failed to fopen %s", fname);
					continue;
				}
				s = json_dumps(val, JSON_NO_UTF8 | JSON_PRESERVE_ORDER);
				fprintf(fp, "%s\n", s);
				dealloc(s);
				json_decref(val);
				fclose(fp);
			}

			/* Decay times per user */
			per_tdiff = tvdiff(&now, &instance->last_share);
			if (per_tdiff > 60) {
				decay_time(&instance->dsps1, 0, per_tdiff, 60);
				decay_time(&instance->dsps5, 0, per_tdiff, 300);
				decay_time(&instance->dsps60, 0, per_tdiff, 3600);
				decay_time(&instance->dsps1440, 0, per_tdiff, 86400);
				decay_time(&instance->dsps10080, 0, per_tdiff, 604800);
				idle = true;
			}
			ghs = instance->dsps1 * nonces;
			suffix_string(ghs, suffix1, 16, 0);

			ghs = instance->dsps5 * nonces;
			suffix_string(ghs, suffix5, 16, 0);

			ghs = instance->dsps60 * nonces;
			suffix_string(ghs, suffix60, 16, 0);

			ghs = instance->dsps1440 * nonces;
			suffix_string(ghs, suffix1440, 16, 0);

			ghs = instance->dsps10080 * nonces;
			suffix_string(ghs, suffix10080, 16, 0);

			JSON_CPACK(val, "{ss,ss,ss,ss,ss,si}",
					"hashrate1m", suffix1,
					"hashrate5m", suffix5,
					"hashrate1hr", suffix60,
					"hashrate1d", suffix1440,
					"hashrate7d", suffix10080,
					"workers", instance->workers);

			snprintf(fname, 511, "%s/users/%s", ckp->logdir, instance->username);
			fp = fopen(fname, "we");
			if (unlikely(!fp)) {
				LOGERR("Failed to fopen %s", fname);
				continue;
			}
			s = json_dumps(val, JSON_NO_UTF8 | JSON_PRESERVE_ORDER);
			fprintf(fp, "%s\n", s);
			if (!idle)
				LOGNOTICE("User %s:%s", instance->username, s);
			dealloc(s);
			json_decref(val);
			fclose(fp);
		}
		ck_runlock(&sdata->instance_lock);

		ts_realtime(&ts_now);
		sprintf(cdfield, "%lu,%lu", ts_now.tv_sec, ts_now.tv_nsec);
		JSON_CPACK(val, "{ss,si,si,si,sf,sf,sf,sf,ss,ss,ss,ss}",
				"poolinstance", ckp->name,
				"elapsed", diff.tv_sec,
				"users", stats->users,
				"workers", stats->workers,
				"hashrate", ghs1,
				"hashrate5m", ghs5,
				"hashrate1hr", ghs60,
				"hashrate24hr", ghs1440,
				"createdate", cdfield,
				"createby", "code",
				"createcode", __func__,
				"createinet", ckp->serverurl[0]);
		ckdbq_add(ckp, ID_POOLSTATS, val);

		/* Update stats 3 times per minute for smooth values, displaying
		 * status every minute. */
		for (i = 0; i < 3; i++) {
			cksleep_ms_r(&stats->last_update, 20000);
			cksleep_prepare_r(&stats->last_update);
			update_workerstats(ckp, sdata);

			mutex_lock(&sdata->stats_lock);
			stats->accounted_shares += stats->unaccounted_shares;
			stats->accounted_diff_shares += stats->unaccounted_diff_shares;
			stats->accounted_rejects += stats->unaccounted_rejects;

			decay_time(&stats->sps1, stats->unaccounted_shares, 20, 60);
			decay_time(&stats->sps5, stats->unaccounted_shares, 20, 300);
			decay_time(&stats->sps15, stats->unaccounted_shares, 20, 900);
			decay_time(&stats->sps60, stats->unaccounted_shares, 20, 3600);

			decay_time(&stats->dsps1, stats->unaccounted_diff_shares, 20, 60);
			decay_time(&stats->dsps5, stats->unaccounted_diff_shares, 20, 300);
			decay_time(&stats->dsps15, stats->unaccounted_diff_shares, 20, 900);
			decay_time(&stats->dsps60, stats->unaccounted_diff_shares, 20, 3600);
			decay_time(&stats->dsps360, stats->unaccounted_diff_shares, 20, 21600);
			decay_time(&stats->dsps1440, stats->unaccounted_diff_shares, 20, 86400);
			decay_time(&stats->dsps10080, stats->unaccounted_diff_shares, 20, 604800);

			stats->unaccounted_shares =
			stats->unaccounted_diff_shares =
			stats->unaccounted_rejects = 0;
			mutex_unlock(&sdata->stats_lock);
		}
	}

	return NULL;
}

/* Sends a heartbeat to ckdb every second to maintain the relationship of
 * ckpool always initiating a request -> getting a ckdb response, but allows
 * ckdb to provide specific commands to ckpool. */
static void *ckdb_heartbeat(void *arg)
{
	ckpool_t *ckp = (ckpool_t *)arg;
	sdata_t *sdata = ckp->data;

	pthread_detach(pthread_self());
	rename_proc("heartbeat");

	while (42) {
		char cdfield[64];
		ts_t ts_now;
		json_t *val;

		cksleep_ms(1000);
		if (unlikely(!ckmsgq_empty(sdata->ckdbq))) {
			LOGDEBUG("Witholding heartbeat due to ckdb messages being queued");
			continue;
		}
		ts_realtime(&ts_now);
		sprintf(cdfield, "%lu,%lu", ts_now.tv_sec, ts_now.tv_nsec);
		JSON_CPACK(val, "{ss,ss,ss,ss}",
				"createdate", cdfield,
				"createby", "code",
				"createcode", __func__,
				"createinet", ckp->serverurl[0]);
		ckdbq_add(ckp, ID_HEARTBEAT, val);
	}
	return NULL;
}

int stratifier(proc_instance_t *pi)
{
	pthread_t pth_blockupdate, pth_statsupdate, pth_heartbeat;
	ckpool_t *ckp = pi->ckp;
	int ret = 1, threads;
	int64_t randomiser;
	sdata_t *sdata;
	char *buf;

	LOGWARNING("%s stratifier starting", ckp->name);
	sdata = ckzalloc(sizeof(sdata_t));
	ckp->data = sdata;

	/* Wait for the generator to have something for us */
	do {
		if (!ping_main(ckp)) {
			ret = 1;
			goto out;
		}
		buf = send_recv_proc(ckp->generator, "ping");
	} while (!buf);

	if (!ckp->proxy) {
		if (!test_address(ckp, ckp->btcaddress)) {
			LOGEMERG("Fatal: btcaddress invalid according to bitcoind");
			goto out;
		}

		/* Store this for use elsewhere */
		hex2bin(scriptsig_header_bin, scriptsig_header, 41);
		address_to_pubkeytxn(sdata->pubkeytxnbin, ckp->btcaddress);

		if (test_address(ckp, ckp->donaddress)) {
			ckp->donvalid = true;
			address_to_pubkeytxn(sdata->donkeytxnbin, ckp->donaddress);
		}
	}

	randomiser = ((int64_t)time(NULL)) << 32;
	/* Set the initial id to time as high bits so as to not send the same
	 * id on restarts */
	if (!ckp->proxy)
		sdata->blockchange_id = sdata->workbase_id = randomiser;
	sdata->enonce1u.u64 = htobe64(randomiser);

	dealloc(buf);

	if (!ckp->serverurls) {
		ckp->serverurl[0] = "127.0.0.1";
		ckp->serverurls = 1;
	}
	cklock_init(&sdata->instance_lock);

	mutex_init(&sdata->ckdb_lock);
	sdata->ssends = create_ckmsgq(ckp, "ssender", &ssend_process);
	/* Create half as many share processing threads as there are CPUs */
	threads = sysconf(_SC_NPROCESSORS_ONLN) / 2 ? : 1;
	sdata->sshareq = create_ckmsgqs(ckp, "sprocessor", &sshare_process, threads);
	/* Create 1/4 as many stratum processing threads as there are CPUs */
	threads = threads / 2 ? : 1;
	sdata->srecvs = create_ckmsgqs(ckp, "sreceiver", &srecv_process, threads);
	sdata->sauthq = create_ckmsgq(ckp, "authoriser", &sauth_process);
	sdata->ckdbq = create_ckmsgq(ckp, "ckdbqueue", &ckdbq_process);
	sdata->stxnq = create_ckmsgq(ckp, "stxnq", &send_transactions);
	if (!CKP_STANDALONE(ckp))
		create_pthread(&pth_heartbeat, ckdb_heartbeat, ckp);

	cklock_init(&sdata->workbase_lock);
	if (!ckp->proxy)
		create_pthread(&pth_blockupdate, blockupdate, ckp);

	mutex_init(&sdata->stats_lock);
	create_pthread(&pth_statsupdate, statsupdate, ckp);

	cklock_init(&sdata->share_lock);
	mutex_init(&sdata->block_lock);

	LOGWARNING("%s stratifier ready", ckp->name);

	ret = stratum_loop(ckp, pi);
out:
	dealloc(ckp->data);
	return process_exit(ckp, pi, ret);
}<|MERGE_RESOLUTION|>--- conflicted
+++ resolved
@@ -2636,23 +2636,13 @@
 		if (client->first_invalid < client->last_share.tv_sec || !client->first_invalid)
 			client->first_invalid = now_t;
 		else if (client->first_invalid && client->first_invalid < now_t - 120) {
-<<<<<<< HEAD
-			LOGNOTICE("Client %d rejecting for 120s, disconnecting", client->id);
+			LOGNOTICE("Client %ld rejecting for 120s, disconnecting", client->id);
 			stratum_send_message(sdata, client, "Disconnecting for continuous invalid shares");
 			client->reject = 2;
 		} else if (client->first_invalid && client->first_invalid < now_t - 60) {
 			if (!client->reject) {
-				LOGINFO("Client %d rejecting for 60s, sending diff", client->id);
+				LOGINFO("Client %ld rejecting for 60s, sending diff", client->id);
 				stratum_send_diff(sdata, client);
-=======
-			LOGNOTICE("Client %"PRId64" rejecting for 120s, disconnecting", client->id);
-			stratum_send_message(client, "Disconnecting for continuous invalid shares");
-			client->reject = 2;
-		} else if (client->first_invalid && client->first_invalid < now_t - 60) {
-			if (!client->reject) {
-				LOGINFO("Client %"PRId64" rejecting for 60s, sending diff", client->id);
-				stratum_send_diff(client);
->>>>>>> 81fa2972
 				client->reject = 1;
 			}
 		}
