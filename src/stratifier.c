/*
 * Copyright 2014-2015 Con Kolivas
 *
 * This program is free software; you can redistribute it and/or modify it
 * under the terms of the GNU General Public License as published by the Free
 * Software Foundation; either version 3 of the License, or (at your option)
 * any later version.  See COPYING for more details.
 */

#include "config.h"

#include <arpa/inet.h>
#include <sys/socket.h>
#include <sys/stat.h>
#include <sys/time.h>
#include <sys/types.h>
#include <dirent.h>
#include <fcntl.h>
#include <math.h>
#include <string.h>
#include <unistd.h>

#include "ckpool.h"
#include "libckpool.h"
#include "bitcoin.h"
#include "sha2.h"
#include "stratifier.h"
#include "uthash.h"
#include "utlist.h"
#include "api.h"

#define MIN1	60
#define MIN5	300
#define MIN15	900
#define HOUR	3600
#define HOUR6	21600
#define DAY	86400
#define WEEK	604800

/* Consistent across all pool instances */
static const char *workpadding = "000000800000000000000000000000000000000000000000000000000000000000000000000000000000000080020000";
static const char *scriptsig_header = "01000000010000000000000000000000000000000000000000000000000000000000000000ffffffff";
static uchar scriptsig_header_bin[41];
static const double nonces = 4294967296;

/* Add unaccounted shares when they arrive, remove them with each update of
 * rolling stats. */
struct pool_stats {
	tv_t start_time;
	ts_t last_update;

	int workers;
	int users;
	int disconnected;

	/* Absolute shares stats */
	int64_t unaccounted_shares;
	int64_t accounted_shares;

	/* Cycle of 32 to determine which users to dump stats on */
	uint8_t userstats_cycle;

	/* Shares per second for 1/5/15/60 minute rolling averages */
	double sps1;
	double sps5;
	double sps15;
	double sps60;

	/* Diff shares stats */
	int64_t unaccounted_diff_shares;
	int64_t accounted_diff_shares;
	int64_t unaccounted_rejects;
	int64_t accounted_rejects;

	/* Diff shares per second for 1/5/15... minute rolling averages */
	double dsps1;
	double dsps5;
	double dsps15;
	double dsps60;
	double dsps360;
	double dsps1440;
	double dsps10080;
};

typedef struct pool_stats pool_stats_t;

struct workbase {
	/* Hash table data */
	UT_hash_handle hh;
	int64_t id;
	char idstring[20];

	ts_t gentime;

	/* GBT/shared variables */
	char target[68];
	double diff;
	double network_diff;
	uint32_t version;
	uint32_t curtime;
	char prevhash[68];
	char ntime[12];
	uint32_t ntime32;
	char bbversion[12];
	char nbit[12];
	uint64_t coinbasevalue;
	int height;
	char *flags;
	int transactions;
	char *txn_data;
	char *txn_hashes;
	int merkles;
	char merklehash[16][68];
	char merklebin[16][32];
	json_t *merkle_array;

	/* Template variables, lengths are binary lengths! */
	char *coinb1; // coinbase1
	uchar *coinb1bin;
	int coinb1len; // length of above

	char enonce1const[32]; // extranonce1 section that is constant
	uchar enonce1constbin[16];
	int enonce1constlen; // length of above - usually zero unless proxying
	int enonce1varlen; // length of unique extranonce1 string for each worker - usually 8

	int enonce2varlen; // length of space left for extranonce2 - usually 8 unless proxying

	char *coinb2; // coinbase2
	uchar *coinb2bin;
	int coinb2len; // length of above

	/* Cached header binary */
	char headerbin[112];

	char *logdir;

	ckpool_t *ckp;
	bool proxy; /* This workbase is proxied work */
};

typedef struct workbase workbase_t;

struct json_params {
	json_t *method;
	json_t *params;
	json_t *id_val;
	int64_t client_id;
};

typedef struct json_params json_params_t;

/* Stratum json messages with their associated client id */
struct smsg {
	json_t *json_msg;
	int64_t client_id;
};

typedef struct smsg smsg_t;

struct user_instance;
struct worker_instance;
struct stratum_instance;

typedef struct user_instance user_instance_t;
typedef struct worker_instance worker_instance_t;
typedef struct stratum_instance stratum_instance_t;

struct user_instance {
	UT_hash_handle hh;
	char username[128];
	int id;
	char *secondaryuserid;
	bool btcaddress;

	/* A linked list of all connected instances of this user */
	stratum_instance_t *clients;

	/* A linked list of all connected workers of this user */
	worker_instance_t *worker_instances;

	int workers;

	double best_diff; /* Best share found by this user */

	int64_t shares;
	double dsps1; /* Diff shares per second, 1 minute rolling average */
	double dsps5; /* ... 5 minute ... */
	double dsps60;/* etc */
	double dsps1440;
	double dsps10080;
	tv_t last_share;
	tv_t last_decay;
	tv_t last_update;

	bool authorised; /* Has this username ever been authorised? */
	time_t auth_time;
	time_t failed_authtime; /* Last time this username failed to authorise */
	int auth_backoff; /* How long to reject any auth attempts since last failure */
	bool throttled; /* Have we begun rejecting auth attempts */
};

/* Combined data from workers with the same workername */
struct worker_instance {
	user_instance_t *user_instance;
	char *workername;

	worker_instance_t *next;
	worker_instance_t *prev;

	int64_t shares;
	double dsps1;
	double dsps5;
	double dsps60;
	double dsps1440;
	double dsps10080;
	tv_t last_share;
	tv_t last_decay;
	tv_t last_update;
	time_t start_time;

	double best_diff; /* Best share found by this worker */
	int mindiff; /* User chosen mindiff */

	bool idle;
	bool notified_idle;
};

typedef struct stratifier_data sdata_t;

typedef struct proxy_base proxy_t;

/* Per client stratum instance == workers */
struct stratum_instance {
	UT_hash_handle hh;
	int64_t id;

	stratum_instance_t *next;
	stratum_instance_t *prev;

	/* Reference count for when this instance is used outside of the
	 * instance_lock */
	int ref;

	char enonce1[36]; /* Fit up to 16 byte binary enonce1 */
	uchar enonce1bin[16];
	char enonce1var[20]; /* Fit up to 8 byte binary enonce1var */
	uint64_t enonce1_64;
	int session_id;

	int64_t diff; /* Current diff */
	int64_t old_diff; /* Previous diff */
	int64_t diff_change_job_id; /* Last job_id we changed diff */
	double dsps1; /* Diff shares per second, 1 minute rolling average */
	double dsps5; /* ... 5 minute ... */
	double dsps60;/* etc */
	double dsps1440;
	double dsps10080;
	tv_t ldc; /* Last diff change */
	int ssdc; /* Shares since diff change */
	tv_t first_share;
	tv_t last_share;
	tv_t last_decay;
	time_t first_invalid; /* Time of first invalid in run of non stale rejects */
	time_t start_time;

	char address[INET6_ADDRSTRLEN];
	bool node; /* Is this a mining node */
	bool subscribed;
	bool authorising; /* In progress, protected by instance_lock */
	bool authorised;
	bool dropped;
	bool idle;
	int reject;	/* Indicator that this client is having a run of rejects
			 * or other problem and should be dropped lazily if
			 * this is set to 2 */

<<<<<<< HEAD
	bool reconnect; /* Do we need to send this client a reconnect message */
=======
	bool reconnect; /* This client really needs to reconnect */
>>>>>>> 407d8a87
	time_t reconnect_request; /* The time we sent a reconnect message */

	user_instance_t *user_instance;
	worker_instance_t *worker_instance;

	char *useragent;
	char *workername;
	char *password;
	int user_id;
	int server; /* Which server is this instance bound to */

	ckpool_t *ckp;

	time_t last_txns; /* Last time this worker requested txn hashes */
	time_t disconnected_time; /* Time this instance disconnected */

	int64_t suggest_diff; /* Stratum client suggested diff */
	double best_diff; /* Best share found by this instance */

	sdata_t *sdata; /* Which sdata this client is bound to */
	proxy_t *proxy; /* Proxy this is bound to in proxy mode */
	int proxyid; /* Which proxy id  */
	int subproxyid; /* Which subproxy */
};

struct share {
	UT_hash_handle hh;
	uchar hash[32];
	int64_t workbase_id;
};

typedef struct share share_t;

struct proxy_base {
	UT_hash_handle hh;
<<<<<<< HEAD
	int id;

	double diff;

=======
	UT_hash_handle sh; /* For subproxy hashlist */
	proxy_t *next; /* For retired subproxies */
	proxy_t *prev;
	int id;
	int subid;

	/* Priority has the user id encoded in the high bits if it's not a
	 * global proxy. */
	int64_t priority;

	bool global; /* Is this a global proxy */
	int userid; /* Userid for non global proxies */

	double diff;

	char url[128];
	char auth[128];
	char pass[128];
>>>>>>> 407d8a87
	char enonce1[32];
	uchar enonce1bin[16];
	int enonce1constlen;
	int enonce1varlen;

	int nonce2len;
	int enonce2varlen;

	bool subscribed;
	bool notified;
<<<<<<< HEAD
};

typedef struct proxy_base proxy_t;
=======

	int64_t clients; /* Incrementing client count */
	int64_t max_clients; /* Maximum number of clients per subproxy */
	int64_t bound_clients; /* Currently actively bound clients */
	int64_t combined_clients; /* Total clients of all subproxies of a parent proxy */
	int64_t headroom; /* Temporary variable when calculating how many more clients can bind */

	int subproxy_count; /* Number of subproxies */
	proxy_t *parent; /* Parent proxy of each subproxy */
	proxy_t *subproxies; /* Hashlist of subproxies sorted by subid */
	sdata_t *sdata; /* Unique stratifer data for each subproxy */
	bool dead;
};

typedef struct session session_t;

struct session {
	UT_hash_handle hh;
	int session_id;
	uint64_t enonce1_64;
	int64_t client_id;
	int userid;
	time_t added;
	char address[INET6_ADDRSTRLEN];
};

#define ID_AUTH 0
#define ID_WORKINFO 1
#define ID_AGEWORKINFO 2
#define ID_SHARES 3
#define ID_SHAREERR 4
#define ID_POOLSTATS 5
#define ID_WORKERSTATS 6
#define ID_BLOCK 7
#define ID_ADDRAUTH 8
#define ID_HEARTBEAT 9

static const char *ckdb_ids[] = {
	"authorise",
	"workinfo",
	"ageworkinfo",
	"shares",
	"shareerror",
	"poolstats",
	"workerstats",
	"block",
	"addrauth",
	"heartbeat"
};

static const char *ckdb_seq_names[] = {
	"seqauthorise",
	"seqworkinfo",
	"seqageworkinfo",
	"seqshares",
	"seqshareerror",
	"seqpoolstats",
	"seqworkerstats",
	"seqblock",
	"seqaddrauth",
	"seqheartbeat"
};

#define ID_COUNT (sizeof(ckdb_ids)/sizeof(char *))
>>>>>>> 407d8a87

struct stratifier_data {
	ckpool_t *ckp;

	char pubkeytxnbin[25];
	int pubkeytxnlen;
	char donkeytxnbin[25];
	int donkeytxnlen;

	pool_stats_t stats;
	/* Protects changes to pool stats */
	mutex_t stats_lock;

	/* Serialises sends/receives to ckdb if possible */
	mutex_t ckdb_lock;
	/* Protects sequence numbers */
	mutex_t ckdb_msg_lock;
	/* Incrementing global sequence number */
	uint64_t ckdb_seq;
	/* Incrementing ckdb_ids[] sequence numbers */
	uint64_t ckdb_seq_ids[ID_COUNT];

	bool ckdb_offline;
	bool verbose;

	uint64_t enonce1_64;

	/* For protecting the hashtable data */
	cklock_t workbase_lock;

	/* For the hashtable of all workbases */
	workbase_t *workbases;
	workbase_t *current_workbase;
	int workbases_generated;

	/* Semaphore to serialise calls to add_base */
	sem_t update_sem;
	/* Time we last sent out a stratum update */
	time_t update_time;

	int64_t workbase_id;
	int64_t blockchange_id;
	int session_id;
	char lasthash[68];
	char lastswaphash[68];

	ckmsgq_t *ssends;	// Stratum sends
	ckmsgq_t *srecvs;	// Stratum receives
	ckmsgq_t *ckdbq;	// ckdb
	ckmsgq_t *sshareq;	// Stratum share sends
	ckmsgq_t *sauthq;	// Stratum authorisations
	ckmsgq_t *stxnq;	// Transaction requests

	int user_instance_id;

	stratum_instance_t *stratum_instances;
	stratum_instance_t *recycled_instances;
	stratum_instance_t *node_instances;

	int stratum_generated;
	int disconnected_generated;
	session_t *disconnected_sessions;

	user_instance_t *user_instances;

	/* Protects both stratum and user instances */
	cklock_t instance_lock;

	share_t *shares;
	mutex_t share_lock;

	int64_t shares_generated;

	/* Linked list of block solves, added to during submission, removed on
	 * accept/reject. It is likely we only ever have one solve on here but
	 * you never know... */
	mutex_t block_lock;
	ckmsg_t *block_solves;

	/* Generator message priority */
	int gen_priority;

<<<<<<< HEAD
	proxy_t *proxy; /* Current proxy in use */
	proxy_t *proxies; /* Hashlist of all proxies */
	mutex_t proxy_lock; /* Protects all proxy data */
=======
	int proxy_count; /* Total proxies generated (not necessarily still alive) */
	proxy_t *proxy; /* Current proxy in use */
	proxy_t *proxies; /* Hashlist of all proxies */
	mutex_t proxy_lock; /* Protects all proxy data */
	proxy_t *subproxy; /* Which subproxy this sdata belongs to in proxy mode */
>>>>>>> 407d8a87
};

typedef struct json_entry json_entry_t;

struct json_entry {
	json_entry_t *next;
	json_entry_t *prev;
	json_t *val;
};

/* Priority levels for generator messages */
#define GEN_LAX 0
#define GEN_NORMAL 1
#define GEN_PRIORITY 2

/* For storing a set of messages within another lock, allowing us to dump them
 * to the log outside of lock */
static void add_msg_entry(char_entry_t **entries, char **buf)
{
	char_entry_t *entry = ckalloc(sizeof(char_entry_t));

	entry->buf = *buf;
	*buf = NULL;
	DL_APPEND(*entries, entry);
}

static void notice_msg_entries(char_entry_t **entries)
{
	char_entry_t *entry, *tmpentry;

	DL_FOREACH_SAFE(*entries, entry, tmpentry) {
		DL_DELETE(*entries, entry);
		LOGNOTICE("%s", entry->buf);
		free(entry->buf);
		free(entry);
	}
}

static void info_msg_entries(char_entry_t **entries)
{
	char_entry_t *entry, *tmpentry;

	DL_FOREACH_SAFE(*entries, entry, tmpentry) {
		DL_DELETE(*entries, entry);
		LOGINFO("%s", entry->buf);
		free(entry->buf);
		free(entry);
	}
}

static void generate_coinbase(const ckpool_t *ckp, workbase_t *wb)
{
	uint64_t *u64, g64, d64 = 0;
	sdata_t *sdata = ckp->data;
	char header[228];
	int len, ofs = 0;
	ts_t now;

	/* Set fixed length coinb1 arrays to be more than enough */
	wb->coinb1 = ckzalloc(256);
	wb->coinb1bin = ckzalloc(128);

	/* Strings in wb should have been zero memset prior. Generate binary
	 * templates first, then convert to hex */
	memcpy(wb->coinb1bin, scriptsig_header_bin, 41);
	ofs += 41; // Fixed header length;

	ofs++; // Script length is filled in at the end @wb->coinb1bin[41];

	/* Put block height at start of template */
	len = ser_number(wb->coinb1bin + ofs, wb->height);
	ofs += len;

	/* Followed by flag */
	len = strlen(wb->flags) / 2;
	wb->coinb1bin[ofs++] = len;
	hex2bin(wb->coinb1bin + ofs, wb->flags, len);
	ofs += len;

	/* Followed by timestamp */
	ts_realtime(&now);
	len = ser_number(wb->coinb1bin + ofs, now.tv_sec);
	ofs += len;

	/* Followed by our unique randomiser based on the nsec timestamp */
	len = ser_number(wb->coinb1bin + ofs, now.tv_nsec);
	ofs += len;

	wb->enonce1varlen = ckp->nonce1length;
	wb->enonce2varlen = ckp->nonce2length;
	wb->coinb1bin[ofs++] = wb->enonce1varlen + wb->enonce2varlen;

	wb->coinb1len = ofs;

	len = wb->coinb1len - 41;

	len += wb->enonce1varlen;
	len += wb->enonce2varlen;

	wb->coinb2bin = ckzalloc(256);
	memcpy(wb->coinb2bin, "\x0a\x63\x6b\x70\x6f\x6f\x6c", 7);
	wb->coinb2len = 7;
	if (ckp->btcsig) {
		int siglen = strlen(ckp->btcsig);

		LOGDEBUG("Len %d sig %s", siglen, ckp->btcsig);
		if (siglen) {
			wb->coinb2bin[wb->coinb2len++] = siglen;
			memcpy(wb->coinb2bin + wb->coinb2len, ckp->btcsig, siglen);
			wb->coinb2len += siglen;
		}
	}
	len += wb->coinb2len;

	wb->coinb1bin[41] = len - 1; /* Set the length now */
	__bin2hex(wb->coinb1, wb->coinb1bin, wb->coinb1len);
	LOGDEBUG("Coinb1: %s", wb->coinb1);
	/* Coinbase 1 complete */

	memcpy(wb->coinb2bin + wb->coinb2len, "\xff\xff\xff\xff", 4);
	wb->coinb2len += 4;

	// Generation value
	g64 = wb->coinbasevalue;
	if (ckp->donvalid) {
		d64 = g64 / 200; // 0.5% donation
		g64 -= d64; // To guarantee integers add up to the original coinbasevalue
		wb->coinb2bin[wb->coinb2len++] = 2; // 2 transactions
	} else
		wb->coinb2bin[wb->coinb2len++] = 1; // 2 transactions

	u64 = (uint64_t *)&wb->coinb2bin[wb->coinb2len];
	*u64 = htole64(g64);
	wb->coinb2len += 8;

	wb->coinb2bin[wb->coinb2len++] = sdata->pubkeytxnlen;
	memcpy(wb->coinb2bin + wb->coinb2len, sdata->pubkeytxnbin, sdata->pubkeytxnlen);
	wb->coinb2len += sdata->pubkeytxnlen;

	if (ckp->donvalid) {
		u64 = (uint64_t *)&wb->coinb2bin[wb->coinb2len];
		*u64 = htole64(d64);
		wb->coinb2len += 8;

		wb->coinb2bin[wb->coinb2len++] = sdata->donkeytxnlen;
		memcpy(wb->coinb2bin + wb->coinb2len, sdata->donkeytxnbin, sdata->donkeytxnlen);
		wb->coinb2len += sdata->donkeytxnlen;
	}

	wb->coinb2len += 4; // Blank lock

	wb->coinb2 = bin2hex(wb->coinb2bin, wb->coinb2len);
	LOGDEBUG("Coinb2: %s", wb->coinb2);
	/* Coinbase 2 complete */

	snprintf(header, 225, "%s%s%s%s%s%s%s",
		 wb->bbversion, wb->prevhash,
		 "0000000000000000000000000000000000000000000000000000000000000000",
		 wb->ntime, wb->nbit,
		 "00000000", /* nonce */
		 workpadding);
	LOGDEBUG("Header: %s", header);
	hex2bin(wb->headerbin, header, 112);
}

static void stratum_broadcast_update(sdata_t *sdata, const workbase_t *wb, bool clean);

static void clear_workbase(workbase_t *wb)
{
	free(wb->flags);
	free(wb->txn_data);
	free(wb->txn_hashes);
	free(wb->logdir);
	free(wb->coinb1bin);
	free(wb->coinb1);
	free(wb->coinb2bin);
	free(wb->coinb2);
	json_decref(wb->merkle_array);
	free(wb);
}

/* Remove all shares with a workbase id less than wb_id for block changes */
static void purge_share_hashtable(sdata_t *sdata, const int64_t wb_id)
{
	share_t *share, *tmp;
	int purged = 0;

	mutex_lock(&sdata->share_lock);
	HASH_ITER(hh, sdata->shares, share, tmp) {
		if (share->workbase_id < wb_id) {
			HASH_DEL(sdata->shares, share);
			dealloc(share);
			purged++;
		}
	}
	mutex_unlock(&sdata->share_lock);

	if (purged)
		LOGINFO("Cleared %d shares from share hashtable", purged);
}

/* Remove all shares with a workbase id == wb_id being discarded */
static void age_share_hashtable(sdata_t *sdata, const int64_t wb_id)
{
	share_t *share, *tmp;
	int aged = 0;

	mutex_lock(&sdata->share_lock);
	HASH_ITER(hh, sdata->shares, share, tmp) {
		if (share->workbase_id == wb_id) {
			HASH_DEL(sdata->shares, share);
			dealloc(share);
			aged++;
		}
	}
	mutex_unlock(&sdata->share_lock);

	if (aged)
		LOGINFO("Aged %d shares from share hashtable", aged);
}

static char *status_chars = "|/-\\";

/* Absorbs the json and generates a ckdb json message, logs it to the ckdb
 * log and returns the malloced message. */
static char *ckdb_msg(ckpool_t *ckp, sdata_t *sdata, json_t *val, const int idtype)
{
	char *json_msg;
	char logname[512];
	char *ret = NULL;
	uint64_t seqall;

	json_set_int(val, "seqstart", ckp->starttime);
	json_set_int(val, "seqpid", ckp->startpid);
	/* Set the atomically incrementing sequence numbers */
	mutex_lock(&sdata->ckdb_msg_lock);
	seqall = sdata->ckdb_seq++;
	json_set_int(val, "seqall", seqall);
	json_set_int(val, ckdb_seq_names[idtype], sdata->ckdb_seq_ids[idtype]++);
	mutex_unlock(&sdata->ckdb_msg_lock);

	json_msg = json_dumps(val, JSON_COMPACT);
	if (unlikely(!json_msg))
		goto out;
	ASPRINTF(&ret, "%s.%"PRIu64".json=%s", ckdb_ids[idtype], seqall, json_msg);
	free(json_msg);
out:
	json_decref(val);
	snprintf(logname, 511, "%s%s", ckp->logdir, ckp->ckdb_name);
	rotating_log(logname, ret);
	return ret;
}

static void _ckdbq_add(ckpool_t *ckp, const int idtype, json_t *val, const char *file,
		       const char *func, const int line)
{
	static time_t time_counter;
	sdata_t *sdata = ckp->data;
	static int counter = 0;
	char *json_msg;
	time_t now_t;
	char ch;

	if (unlikely(!val)) {
		LOGWARNING("Invalid json sent to ckdbq_add from %s %s:%d", file, func, line);
		return;
	}

	now_t = time(NULL);
	if (now_t != time_counter) {
		pool_stats_t *stats = &sdata->stats;
		char hashrate[16];

		/* Rate limit to 1 update per second */
		time_counter = now_t;
		suffix_string(stats->dsps1 * nonces, hashrate, 16, 3);
		ch = status_chars[(counter++) & 0x3];
		fprintf(stdout, "\33[2K\r%c %sH/s  %.1f SPS  %d users  %d workers",
			ch, hashrate, stats->sps1, stats->users, stats->workers);
		fflush(stdout);
	}

	if (CKP_STANDALONE(ckp))
		return json_decref(val);

	json_msg = ckdb_msg(ckp, sdata, val, idtype);
	if (unlikely(!json_msg)) {
		LOGWARNING("Failed to dump json from %s %s:%d", file, func, line);
		return;
	}

	ckmsgq_add(sdata->ckdbq, json_msg);
}

#define ckdbq_add(ckp, idtype, val) _ckdbq_add(ckp, idtype, val, __FILE__, __func__, __LINE__)

static void stratum_add_send(sdata_t *sdata, json_t *val, const int64_t client_id,
			     const int msg_type);

static void send_node_workinfo(sdata_t *sdata, const workbase_t *wb)
{
	stratum_instance_t *client;
	ckmsg_t *bulk_send = NULL;

	ck_rlock(&sdata->instance_lock);
	if (sdata->node_instances) {
		json_t *wb_val = json_object();

		json_set_int(wb_val, "jobid", wb->id);
		json_set_string(wb_val, "target", wb->target);
		json_set_double(wb_val, "diff", wb->diff);
		json_set_int(wb_val, "version", wb->version);
		json_set_int(wb_val, "curtime", wb->curtime);
		json_set_string(wb_val, "prevhash", wb->prevhash);
		json_set_string(wb_val, "ntime", wb->ntime);
		json_set_string(wb_val, "bbversion", wb->bbversion);
		json_set_string(wb_val, "nbit", wb->nbit);
		json_set_int(wb_val, "coinbasevalue", wb->coinbasevalue);
		json_set_int(wb_val, "height", wb->height);
		json_set_string(wb_val, "flags", wb->flags);
		json_set_int(wb_val, "transactions", wb->transactions);
		if (likely(wb->transactions))
			json_set_string(wb_val, "txn_data", wb->txn_data);
		/* We don't need txn_hashes */
		json_set_int(wb_val, "merkles", wb->merkles);
		json_object_set_new_nocheck(wb_val, "merklehash", json_deep_copy(wb->merkle_array));
		json_set_string(wb_val, "coinb1", wb->coinb1);
		json_set_int(wb_val, "enonce1varlen", wb->enonce1varlen);
		json_set_int(wb_val, "enonce2varlen", wb->enonce2varlen);
		json_set_int(wb_val, "coinb1len", wb->coinb1len);
		json_set_int(wb_val, "coinb2len", wb->coinb2len);
		json_set_string(wb_val, "coinb2", wb->coinb2);

		DL_FOREACH(sdata->node_instances, client) {
			ckmsg_t *client_msg;
			smsg_t *msg;
			json_t *json_msg = json_deep_copy(wb_val);

			json_set_string(json_msg, "node.method", stratum_msgs[SM_WORKINFO]);
			client_msg = ckalloc(sizeof(ckmsg_t));
			msg = ckzalloc(sizeof(smsg_t));
			msg->json_msg = json_msg;
			msg->client_id = client->id;
			client_msg->data = msg;
			DL_APPEND(bulk_send, client_msg);
		}
		json_decref(wb_val);
	}
	ck_runlock(&sdata->instance_lock);

	if (bulk_send) {
		ckmsgq_t *ssends = sdata->ssends;

		LOGINFO("Sending workinfo to mining nodes");

		mutex_lock(ssends->lock);
		DL_CONCAT(ssends->msgs, bulk_send);
		pthread_cond_signal(ssends->cond);
		mutex_unlock(ssends->lock);
	}
}

static void send_workinfo(ckpool_t *ckp, sdata_t *sdata, const workbase_t *wb)
{
	char cdfield[64];
	json_t *val;

	sprintf(cdfield, "%lu,%lu", wb->gentime.tv_sec, wb->gentime.tv_nsec);

	JSON_CPACK(val, "{sI,ss,ss,ss,ss,ss,ss,ss,ss,sI,so,ss,ss,ss,ss}",
			"workinfoid", wb->id,
			"poolinstance", ckp->name,
			"transactiontree", wb->txn_hashes,
			"prevhash", wb->prevhash,
			"coinbase1", wb->coinb1,
			"coinbase2", wb->coinb2,
			"version", wb->bbversion,
			"ntime", wb->ntime,
			"bits", wb->nbit,
			"reward", wb->coinbasevalue,
			"merklehash", json_deep_copy(wb->merkle_array),
			"createdate", cdfield,
			"createby", "code",
			"createcode", __func__,
			"createinet", ckp->serverurl[0]);
	ckdbq_add(ckp, ID_WORKINFO, val);
	send_node_workinfo(sdata, wb);
}

static void send_ageworkinfo(ckpool_t *ckp, const int64_t id)
{
	char cdfield[64];
	ts_t ts_now;
	json_t *val;

	ts_realtime(&ts_now);
	sprintf(cdfield, "%lu,%lu", ts_now.tv_sec, ts_now.tv_nsec);

	JSON_CPACK(val, "{sI,ss,ss,ss,ss,ss}",
			"workinfoid", id,
			"poolinstance", ckp->name,
			"createdate", cdfield,
			"createby", "code",
			"createcode", __func__,
			"createinet", ckp->serverurl[0]);
	ckdbq_add(ckp, ID_AGEWORKINFO, val);
}

/* Add a new workbase to the table of workbases. Sdata is the global data in
 * pool mode but unique to each subproxy in proxy mode */
static void add_base(ckpool_t *ckp, sdata_t *sdata, workbase_t *wb, bool *new_block)
{
	workbase_t *tmp, *tmpa, *aged = NULL;
	sdata_t *ckp_sdata = ckp->data;
	int len, ret;

	ts_realtime(&wb->gentime);
	wb->network_diff = diff_from_nbits(wb->headerbin + 72);

	len = strlen(ckp->logdir) + 8 + 1 + 16 + 1;
	wb->logdir = ckzalloc(len);

	/* In proxy mode, the wb->id is received in the notify update and
	 * we set workbase_id from it. In server mode the stratifier is
	 * setting the workbase_id */
	ck_wlock(&sdata->workbase_lock);
	ckp_sdata->workbases_generated++;
	if (!ckp->proxy)
		wb->id = sdata->workbase_id++;
	else
		sdata->workbase_id = wb->id;
	if (strncmp(wb->prevhash, sdata->lasthash, 64)) {
		char bin[32], swap[32];

		*new_block = true;
		memcpy(sdata->lasthash, wb->prevhash, 65);
		hex2bin(bin, sdata->lasthash, 32);
		swap_256(swap, bin);
		__bin2hex(sdata->lastswaphash, swap, 32);
		sdata->blockchange_id = wb->id;
	}
	if (*new_block && ckp->logshares) {
		sprintf(wb->logdir, "%s%08x/", ckp->logdir, wb->height);
		ret = mkdir(wb->logdir, 0750);
		if (unlikely(ret && errno != EEXIST))
			LOGERR("Failed to create log directory %s", wb->logdir);
	}
	sprintf(wb->idstring, "%016lx", wb->id);
	if (ckp->logshares)
		sprintf(wb->logdir, "%s%08x/%s", ckp->logdir, wb->height, wb->idstring);

	/* Is this long enough to ensure we don't dereference a workbase
	 * immediately? Should be unless clock changes 10 minutes so we use
	 * ts_realtime */
	HASH_ITER(hh, sdata->workbases, tmp, tmpa) {
		if (HASH_COUNT(sdata->workbases) < 3)
			break;
		if (wb == tmp)
			continue;
		/*  Age old workbases older than 10 minutes old */
		if (tmp->gentime.tv_sec < wb->gentime.tv_sec - 600) {
			HASH_DEL(sdata->workbases, tmp);
			aged = tmp;
			break;
		}
	}
	HASH_ADD_I64(sdata->workbases, id, wb);
	sdata->current_workbase = wb;
	ck_wunlock(&sdata->workbase_lock);

	if (*new_block)
		purge_share_hashtable(sdata, wb->id);

	if (!ckp->passthrough)
		send_workinfo(ckp, sdata, wb);

	/* Send the aged work message to ckdb once we have dropped the workbase lock
	 * to prevent taking recursive locks */
	if (aged) {
		send_ageworkinfo(ckp, aged->id);
		age_share_hashtable(sdata, aged->id);
		clear_workbase(aged);
	}
}

/* Mandatory send_recv to the generator which sets the message priority if this
 * message is higher priority. Races galore on gen_priority mean this might
 * read the wrong priority but occasional wrong values are harmless. */
static char *__send_recv_generator(ckpool_t *ckp, const char *msg, const int prio)
{
	sdata_t *sdata = ckp->data;
	char *buf = NULL;
	bool set;

	if (prio > sdata->gen_priority) {
		sdata->gen_priority = prio;
		set = true;
	} else
		set = false;
	buf = _send_recv_proc(ckp->generator, msg, UNIX_WRITE_TIMEOUT, RPC_TIMEOUT, __FILE__, __func__, __LINE__);
	if (unlikely(!buf))
		buf = strdup("failed");
	if (set)
		sdata->gen_priority = 0;

	return buf;
}

/* Conditionally send_recv a message only if it's equal or higher priority than
 * any currently being serviced. NULL is returned if the request is not
 * processed for priority reasons, "failed" for an actual failure. */
static char *send_recv_generator(ckpool_t *ckp, const char *msg, const int prio)
{
	sdata_t *sdata = ckp->data;
	char *buf = NULL;

	if (prio >= sdata->gen_priority)
		buf = __send_recv_generator(ckp, msg, prio);
	return buf;
}

static void send_generator(const ckpool_t *ckp, const char *msg, const int prio)
{
	sdata_t *sdata = ckp->data;
	bool set;

	if (prio > sdata->gen_priority) {
		sdata->gen_priority = prio;
		set = true;
	} else
		set = false;
	send_proc(ckp->generator, msg);
	if (set)
		sdata->gen_priority = 0;
}

struct update_req {
	pthread_t *pth;
	ckpool_t *ckp;
	int prio;
};

static void broadcast_ping(sdata_t *sdata);

/* This function assumes it will only receive a valid json gbt base template
 * since checking should have been done earlier, and creates the base template
 * for generating work templates. */
static void *do_update(void *arg)
{
	struct update_req *ur = (struct update_req *)arg;
	int prio = ur->prio, retries = 0;
	ckpool_t *ckp = ur->ckp;
	sdata_t *sdata = ckp->data;
	bool new_block = false;
	bool ret = false;
	workbase_t *wb;
	time_t now_t;
	json_t *val;
	char *buf;

	pthread_detach(pthread_self());
	rename_proc("updater");

	/* Serialise access to getbase to avoid out of order new block notifies */
	cksem_wait(&sdata->update_sem);
retry:
	buf = send_recv_generator(ckp, "getbase", prio);
	if (unlikely(!buf)) {
		LOGNOTICE("Get base in update_base delayed due to higher priority request");
		goto out;
	}
	if (unlikely(cmdmatch(buf, "failed"))) {
		if (retries++ < 5 || prio == GEN_PRIORITY) {
			LOGWARNING("Generator returned failure in update_base, retry #%d", retries);
			goto retry;
		}
		LOGWARNING("Generator failed in update_base after retrying");
		goto out;
	}
	if (unlikely(retries))
		LOGWARNING("Generator succeeded in update_base after retrying");

	wb = ckzalloc(sizeof(workbase_t));
	wb->ckp = ckp;
	val = json_loads(buf, 0, NULL);

	json_strcpy(wb->target, val, "target");
	json_dblcpy(&wb->diff, val, "diff");
	json_uintcpy(&wb->version, val, "version");
	json_uintcpy(&wb->curtime, val, "curtime");
	json_strcpy(wb->prevhash, val, "prevhash");
	json_strcpy(wb->ntime, val, "ntime");
	sscanf(wb->ntime, "%x", &wb->ntime32);
	json_strcpy(wb->bbversion, val, "bbversion");
	json_strcpy(wb->nbit, val, "nbit");
	json_uint64cpy(&wb->coinbasevalue, val, "coinbasevalue");
	json_intcpy(&wb->height, val, "height");
	json_strdup(&wb->flags, val, "flags");
	json_intcpy(&wb->transactions, val, "transactions");
	if (wb->transactions) {
		json_strdup(&wb->txn_data, val, "txn_data");
		json_strdup(&wb->txn_hashes, val, "txn_hashes");
	} else
		wb->txn_hashes = ckzalloc(1);
	json_intcpy(&wb->merkles, val, "merkles");
	wb->merkle_array = json_array();
	if (wb->merkles) {
		json_t *arr;
		int i;

		arr = json_object_get(val, "merklehash");
		for (i = 0; i < wb->merkles; i++) {
			strcpy(&wb->merklehash[i][0], json_string_value(json_array_get(arr, i)));
			hex2bin(&wb->merklebin[i][0], &wb->merklehash[i][0], 32);
			json_array_append_new(wb->merkle_array, json_string(&wb->merklehash[i][0]));
		}
	}
	json_decref(val);
	generate_coinbase(ckp, wb);

	add_base(ckp, sdata, wb, &new_block);
	/* Reset the update time to avoid stacked low priority notifies. Bring
	 * forward the next notify in case of a new block. */
	now_t = time(NULL);
	if (new_block)
		now_t -= ckp->update_interval / 2;
	sdata->update_time = now_t;

	if (new_block)
		LOGNOTICE("Block hash changed to %s", sdata->lastswaphash);
	stratum_broadcast_update(sdata, wb, new_block);
	ret = true;
	LOGINFO("Broadcast updated stratum base");
out:
	cksem_post(&sdata->update_sem);

	/* Send a ping to miners if we fail to get a base to keep them
	 * connected while bitcoind recovers(?) */
	if (unlikely(!ret)) {
		LOGINFO("Broadcast ping due to failed stratum base update");
		broadcast_ping(sdata);
	}
	dealloc(buf);
	free(ur->pth);
	free(ur);
	return NULL;
}

static void add_node_base(ckpool_t *ckp, json_t *val)
{
	workbase_t *wb = ckzalloc(sizeof(workbase_t));
	sdata_t *sdata = ckp->data;
	bool new_block = false;
	char header[228];
	int i;

	wb->ckp = ckp;
	json_int64cpy(&wb->id, val, "jobid");
	json_strcpy(wb->target, val, "target");
	json_dblcpy(&wb->diff, val, "diff");
	json_uintcpy(&wb->version, val, "version");
	json_uintcpy(&wb->curtime, val, "curtime");
	json_strcpy(wb->prevhash, val, "prevhash");
	json_strcpy(wb->ntime, val, "ntime");
	sscanf(wb->ntime, "%x", &wb->ntime32);
	json_strcpy(wb->bbversion, val, "bbversion");
	json_strcpy(wb->nbit, val, "nbit");
	json_uint64cpy(&wb->coinbasevalue, val, "coinbasevalue");
	json_intcpy(&wb->height, val, "height");
	json_strdup(&wb->flags, val, "flags");
	json_intcpy(&wb->transactions, val, "transactions");
	if (wb->transactions)
		json_strdup(&wb->txn_data, val, "txn_data");
	json_intcpy(&wb->merkles, val, "merkles");
	wb->merkle_array = json_object_dup(val, "merklehash");
	for (i = 0; i < wb->merkles; i++) {
		strcpy(&wb->merklehash[i][0], json_string_value(json_array_get(wb->merkle_array, i)));
		hex2bin(&wb->merklebin[i][0], &wb->merklehash[i][0], 32);
	}
	json_strdup(&wb->coinb1, val, "coinb1");
	json_intcpy(&wb->coinb1len, val, "coinb1len");
	wb->coinb1bin = ckzalloc(wb->coinb1len);
	hex2bin(wb->coinb1bin, wb->coinb1, wb->coinb1len);
	json_strdup(&wb->coinb2, val, "coinb2");
	json_intcpy(&wb->coinb2len, val, "coinb2len");
	wb->coinb2bin = ckzalloc(wb->coinb2len);
	hex2bin(wb->coinb2bin, wb->coinb2, wb->coinb2len);
	json_intcpy(&wb->enonce1varlen, val, "enonce1varlen");
	json_intcpy(&wb->enonce2varlen, val, "enonce2varlen");
	ts_realtime(&wb->gentime);

	snprintf(header, 225, "%s%s%s%s%s%s%s",
		 wb->bbversion, wb->prevhash,
		 "0000000000000000000000000000000000000000000000000000000000000000",
		 wb->ntime, wb->nbit,
		 "00000000", /* nonce */
		 workpadding);
	LOGDEBUG("Header: %s", header);
	hex2bin(wb->headerbin, header, 112);

	add_base(ckp, sdata, wb, &new_block);
	if (new_block)
		LOGNOTICE("Block hash changed to %s", sdata->lastswaphash);
}

static void update_base(ckpool_t *ckp, const int prio)
{
	struct update_req *ur = ckalloc(sizeof(struct update_req));
	pthread_t *pth = ckalloc(sizeof(pthread_t));

	ur->pth = pth;
	ur->ckp = ckp;
	ur->prio = prio;
	create_pthread(pth, do_update, ur);
}

/* Instead of removing the client instance, we add it to a list of recycled
 * clients allowing us to reuse it instead of callocing a new one */
static void __kill_instance(sdata_t *sdata, stratum_instance_t *client)
{
	if (client->proxy) {
		client->proxy->bound_clients--;
		client->proxy->parent->combined_clients--;
	}
	free(client->workername);
	free(client->password);
	free(client->useragent);
	memset(client, 0, sizeof(stratum_instance_t));
	DL_APPEND(sdata->recycled_instances, client);
}

/* Called with instance_lock held. Note stats.users is protected by
 * instance lock to avoid recursive locking. */
static void __inc_worker(sdata_t *sdata, user_instance_t *instance)
{
	sdata->stats.workers++;
	if (!instance->workers++)
		sdata->stats.users++;
}

static void __dec_worker(sdata_t *sdata, user_instance_t *instance)
{
	sdata->stats.workers--;
	if (!--instance->workers)
		sdata->stats.users--;
}

static void __disconnect_session(sdata_t *sdata, const stratum_instance_t *client)
{
	time_t now_t = time(NULL);
	session_t *session, *tmp;

	/* Opportunity to age old sessions */
	HASH_ITER(hh, sdata->disconnected_sessions, session, tmp) {
		if (now_t - session->added > 600) {
			HASH_DEL(sdata->disconnected_sessions, session);
			dealloc(session);
			sdata->stats.disconnected--;
		}
	}

	if (!client->enonce1_64 || !client->user_instance || !client->authorised)
		return;
	HASH_FIND_INT(sdata->disconnected_sessions, &client->session_id, session);
	if (session)
		return;
	session = ckalloc(sizeof(session_t));
	session->enonce1_64 = client->enonce1_64;
	session->session_id = client->session_id;
	session->client_id = client->id;
	session->userid = client->user_id;
	session->added = now_t;
	strcpy(session->address, client->address);
	HASH_ADD_INT(sdata->disconnected_sessions, session_id, session);
	sdata->stats.disconnected++;
	sdata->disconnected_generated++;
}

/* Removes a client instance we know is on the stratum_instances list and from
 * the user client list if it's been placed on it */
static void __del_client(sdata_t *sdata, stratum_instance_t *client)
{
	user_instance_t *user = client->user_instance;

	HASH_DEL(sdata->stratum_instances, client);
	if (user) {
		DL_DELETE(user->clients, client);
		__dec_worker(sdata, user);
	}
}

static void connector_drop_client(ckpool_t *ckp, const int64_t id)
{
	char buf[256];

	LOGDEBUG("Stratifier requesting connector drop client %"PRId64, id);
	snprintf(buf, 255, "dropclient=%"PRId64, id);
	send_proc(ckp->connector, buf);
}

static void connector_drop_client(ckpool_t *ckp, const int64_t id)
{
	char buf[256];

	LOGDEBUG("Stratifier requesting connector drop client %"PRId64, id);
	snprintf(buf, 255, "dropclient=%"PRId64, id);
	send_proc(ckp->connector, buf);
}

static void drop_allclients(ckpool_t *ckp)
{
	stratum_instance_t *client, *tmp;
	sdata_t *sdata = ckp->data;
<<<<<<< HEAD
=======
	int kills = 0;
>>>>>>> 407d8a87

	ck_wlock(&sdata->instance_lock);
	HASH_ITER(hh, sdata->stratum_instances, client, tmp) {
		int64_t client_id = client->id;

		if (!client->ref) {
			__del_client(sdata, client);
			__kill_instance(sdata, client);
		} else
			client->dropped = true;
		kills++;
		connector_drop_client(ckp, client_id);
<<<<<<< HEAD
	}
	HASH_ITER(hh, sdata->disconnected_instances, client, tmp) {
		disconnects++;
		__del_disconnected(sdata, client);
=======
>>>>>>> 407d8a87
	}
	sdata->stats.users = sdata->stats.workers = 0;
	ck_wunlock(&sdata->instance_lock);

	if (kills)
		LOGNOTICE("Dropped %d instances for dropall request", kills);
}

<<<<<<< HEAD
static proxy_t *__generate_proxy(sdata_t *sdata, const int id)
{
	proxy_t *proxy = ckzalloc(sizeof(proxy_t));

	proxy->id = id;
	HASH_ADD_INT(sdata->proxies, id, proxy);
	return proxy;
}

/* Find proxy by id number, generate one if none exist yet by that id */
static proxy_t *__proxy_by_id(sdata_t *sdata, const int id)
{
	proxy_t *proxy;

	HASH_FIND_INT(sdata->proxies, &id, proxy);
	if (unlikely(!proxy)) {
		proxy = __generate_proxy(sdata, id);
		LOGINFO("Stratifier added new proxy %d", id);
	}

	return proxy;
}

static proxy_t *proxy_by_id(sdata_t *sdata, const int id)
{
	proxy_t *proxy;

	mutex_lock(&sdata->proxy_lock);
	proxy = __proxy_by_id(sdata, id);
	mutex_unlock(&sdata->proxy_lock);

	return proxy;
}

/* Iterates over all clients and sets the reconnect bool for the message
 * to be sent lazily next time they speak to us. */
static void reconnect_clients(sdata_t *sdata)
{
	stratum_instance_t *client, *tmp;

	ck_rlock(&sdata->instance_lock);
	HASH_ITER(hh, sdata->stratum_instances, client, tmp) {
		client->reconnect = true;
	}
	ck_runlock(&sdata->instance_lock);
}

static proxy_t *current_proxy(sdata_t *sdata)
{
	proxy_t *proxy;

	mutex_lock(&sdata->proxy_lock);
	proxy = sdata->proxy;
	mutex_unlock(&sdata->proxy_lock);

	return proxy;
}

static void update_subscribe(ckpool_t *ckp, const char *cmd)
{
	sdata_t *sdata = ckp->data;
	const char *buf;
	proxy_t *proxy;
	json_t *val;
	int id = 0;

	if (unlikely(strlen(cmd) < 11)) {
		LOGWARNING("Received zero length string for subscribe in update_subscribe");
		return;
	}
	buf = cmd + 10;
	LOGDEBUG("Update subscribe: %s", buf);
	val = json_loads(buf, 0, NULL);
	if (unlikely(!val)) {
		LOGWARNING("Failed to json decode subscribe response in update_subscribe");
		return;
	}
	json_get_int(&id, val, "proxy");

	LOGNOTICE("Got updated subscribe for proxy %d", id);

	proxy = proxy_by_id(sdata, id);
	proxy->notified = false; /* Reset this */

	ck_wlock(&sdata->workbase_lock);
	proxy->subscribed = true;
	proxy->diff = ckp->startdiff;
	/* Length is checked by generator */
	strcpy(proxy->enonce1, json_string_value(json_object_get(val, "enonce1")));
	proxy->enonce1constlen = strlen(proxy->enonce1) / 2;
	hex2bin(proxy->enonce1bin, proxy->enonce1, proxy->enonce1constlen);
	proxy->nonce2len = json_integer_value(json_object_get(val, "nonce2len"));
	if (ckp->clientsvspeed) {
		if (proxy->nonce2len > 5)
			proxy->enonce1varlen = 4;
		else if (proxy->nonce2len > 3)
			proxy->enonce1varlen = 2;
		else
			proxy->enonce1varlen = 1;
	} else {
		if (proxy->nonce2len > 7)
			proxy->enonce1varlen = 4;
		else if (proxy->nonce2len > 5)
			proxy->enonce1varlen = 2;
		else
			proxy->enonce1varlen = 1;
	}
	proxy->enonce2varlen = proxy->nonce2len - proxy->enonce1varlen;
	ck_wunlock(&sdata->workbase_lock);

	LOGNOTICE("Upstream pool extranonce2 length %d, max proxy clients %lld",
		  proxy->nonce2len, 1ll << (proxy->enonce1varlen * 8));

	json_decref(val);
}

static void update_notify(ckpool_t *ckp, const char *cmd)
{
	bool new_block = false, clean;
	sdata_t *sdata = ckp->data;
	char header[228];
	const char *buf;
	proxy_t *proxy;
	workbase_t *wb;
	int i, id = 0;
	json_t *val;

	if (unlikely(strlen(cmd) < 8)) {
		LOGWARNING("Zero length string passed to update_notify");
=======
/* Copy only the relevant parts of the master sdata for each subproxy */
static sdata_t *duplicate_sdata(const sdata_t *sdata)
{
	sdata_t *dsdata = ckzalloc(sizeof(sdata_t));

	dsdata->ckp = sdata->ckp;

	/* Copy the transaction binaries for workbase creation */
	memcpy(dsdata->pubkeytxnbin, sdata->pubkeytxnbin, 25);
	memcpy(dsdata->donkeytxnbin, sdata->donkeytxnbin, 25);

	/* Use the same work queues for all subproxies */
	dsdata->ssends = sdata->ssends;
	dsdata->srecvs = sdata->srecvs;
	dsdata->ckdbq = sdata->ckdbq;
	dsdata->sshareq = sdata->sshareq;
	dsdata->sauthq = sdata->sauthq;
	dsdata->stxnq = sdata->stxnq;

	/* Give the sbuproxy its own workbase list and lock */
	cklock_init(&dsdata->workbase_lock);
	cksem_init(&dsdata->update_sem);
	cksem_post(&dsdata->update_sem);
	return dsdata;
}

static int64_t prio_sort(proxy_t *a, proxy_t *b)
{
	return (a->priority - b->priority);
}

/* Priority values can be sparse, they do not need to be sequential */
static void __set_proxy_prio(sdata_t *sdata, proxy_t *proxy, int64_t priority)
{
	proxy_t *tmpa, *tmpb, *exists = NULL;
	int64_t next_prio = 0;

	/* Encode the userid as the high bits in priority */
	if (!proxy->global) {
		int64_t high_bits = proxy->userid;

		high_bits <<= 32;
		priority |= high_bits;
	}

	/* See if the priority is already in use */
	HASH_ITER(hh, sdata->proxies, tmpa, tmpb) {
		if (tmpa->priority > priority)
			break;
		if (tmpa->priority == priority) {
			exists = tmpa;
			next_prio = exists->priority + 1;
			break;
		}
	}
	/* See if we need to push the priority of everything after exists up */
	HASH_ITER(hh, exists, tmpa, tmpb) {
		if (tmpa->priority > next_prio)
			break;
		tmpa->priority++;
		next_prio++;
	}
	proxy->priority = priority;
	HASH_SORT(sdata->proxies, prio_sort);
}

static proxy_t *__generate_proxy(sdata_t *sdata, const int id)
{
	proxy_t *proxy = ckzalloc(sizeof(proxy_t));

	proxy->parent = proxy;
	proxy->id = id;
	proxy->sdata = duplicate_sdata(sdata);
	proxy->sdata->subproxy = proxy;
	proxy->sdata->verbose = true;
	/* subid == 0 on parent proxy */
	HASH_ADD(sh, proxy->subproxies, subid, sizeof(int), proxy);
	proxy->subproxy_count++;
	HASH_ADD_INT(sdata->proxies, id, proxy);
	/* Set the new proxy priority to its id */
	__set_proxy_prio(sdata, proxy, id);
	sdata->proxy_count++;
	return proxy;
}

static proxy_t *__generate_subproxy(sdata_t *sdata, proxy_t *proxy, const int subid)
{
	proxy_t *subproxy = ckzalloc(sizeof(proxy_t));

	subproxy->parent = proxy;
	subproxy->id = proxy->id;
	subproxy->subid = subid;
	HASH_ADD(sh, proxy->subproxies, subid, sizeof(int), subproxy);
	proxy->subproxy_count++;
	subproxy->sdata = duplicate_sdata(sdata);
	subproxy->sdata->subproxy = subproxy;
	return subproxy;
}

static proxy_t *__existing_proxy(const sdata_t *sdata, const int id)
{
	proxy_t *proxy;

	HASH_FIND_INT(sdata->proxies, &id, proxy);
	return proxy;
}

static proxy_t *existing_proxy(sdata_t *sdata, const int id)
{
	proxy_t *proxy;

	mutex_lock(&sdata->proxy_lock);
	proxy = __existing_proxy(sdata, id);
	mutex_unlock(&sdata->proxy_lock);

	return proxy;
}

/* Find proxy by id number, generate one if none exist yet by that id */
static proxy_t *__proxy_by_id(sdata_t *sdata, const int id)
{
	proxy_t *proxy = __existing_proxy(sdata, id);

	if (unlikely(!proxy)) {
		proxy = __generate_proxy(sdata, id);
		LOGNOTICE("Stratifier added new proxy %d", id);
	}

	return proxy;
}

static proxy_t *__existing_subproxy(proxy_t *proxy, const int subid)
{
	proxy_t *subproxy;

	HASH_FIND(sh, proxy->subproxies, &subid, sizeof(int), subproxy);
	return subproxy;
}

static proxy_t *__subproxy_by_id(sdata_t *sdata, proxy_t *proxy, const int subid)
{
	proxy_t *subproxy = __existing_subproxy(proxy, subid);

	if (!subproxy) {
		subproxy = __generate_subproxy(sdata, proxy, subid);
		LOGINFO("Stratifier added new subproxy %d:%d", proxy->id, subid);
	}
	return subproxy;
}

static proxy_t *subproxy_by_id(sdata_t *sdata, const int id, const int subid)
{
	proxy_t *proxy, *subproxy;

	mutex_lock(&sdata->proxy_lock);
	proxy = __proxy_by_id(sdata, id);
	subproxy = __subproxy_by_id(sdata, proxy, subid);
	mutex_unlock(&sdata->proxy_lock);

	return subproxy;
}

static proxy_t *existing_subproxy(sdata_t *sdata, const int id, const int subid)
{
	proxy_t *proxy, *subproxy = NULL;

	mutex_lock(&sdata->proxy_lock);
	proxy = __existing_proxy(sdata, id);
	if (proxy)
		subproxy = __existing_subproxy(proxy, subid);
	mutex_unlock(&sdata->proxy_lock);

	return subproxy;
}

static void set_proxy_prio(sdata_t *sdata, proxy_t *proxy, const int priority)
{
	mutex_lock(&sdata->proxy_lock);
	__set_proxy_prio(sdata, proxy, priority);
	mutex_unlock(&sdata->proxy_lock);
}

/* Set proxy to the current proxy and calculate how much headroom it has */
static int64_t current_headroom(sdata_t *sdata, proxy_t **proxy)
{
	proxy_t *subproxy, *tmp;
	int64_t headroom = 0;

	mutex_lock(&sdata->proxy_lock);
	*proxy = sdata->proxy;
	if (!*proxy)
		goto out_unlock;
	HASH_ITER(sh, (*proxy)->subproxies, subproxy, tmp) {
		if (subproxy->dead)
			continue;
		headroom += subproxy->max_clients - subproxy->clients;
	}
out_unlock:
	mutex_unlock(&sdata->proxy_lock);

	return headroom;
}

static int64_t proxy_headroom(sdata_t *sdata, const int userid)
{
	proxy_t *proxy, *subproxy, *tmp, *subtmp;
	int64_t headroom = 0;

	mutex_lock(&sdata->proxy_lock);
	HASH_ITER(hh, sdata->proxies, proxy, tmp) {
		if (proxy->userid < userid)
			continue;
		if (proxy->userid > userid)
			break;
		HASH_ITER(sh, proxy->subproxies, subproxy, subtmp) {
			if (subproxy->dead)
				continue;
			headroom += subproxy->max_clients - subproxy->clients;
		}
	}
	mutex_unlock(&sdata->proxy_lock);

	return headroom;
}

static void reconnect_client(sdata_t *sdata, stratum_instance_t *client);

static void generator_recruit(const ckpool_t *ckp, const int proxyid, const int recruits)
{
	char buf[256];

	sprintf(buf, "recruit=%d:%d", proxyid, recruits);
	LOGINFO("Stratifer requesting %d more subproxies of proxy %d from generator",
		recruits, proxyid);
	send_generator(ckp, buf, GEN_PRIORITY);
}

/* Find how much headroom we have and connect up to that many clients that are
 * not currently on this pool, recruiting more slots to switch more clients
 * later on lazily. Only reconnect clients bound to global proxies. */
static void reconnect_clients(sdata_t *sdata)
{
	stratum_instance_t *client, *tmpclient;
	int reconnects = 0;
	int64_t headroom;
	proxy_t *proxy;

	headroom = current_headroom(sdata, &proxy);
	if (!proxy)
>>>>>>> 407d8a87
		return;

	ck_rlock(&sdata->instance_lock);
	HASH_ITER(hh, sdata->stratum_instances, client, tmpclient) {
		if (client->dropped)
			continue;
		if (!client->authorised)
			continue;
		/* Is this client bound to a dead proxy? */
		if (!client->reconnect) {
			/* This client is bound to a user proxy */
			if (client->proxy->userid)
				continue;
			if (client->proxyid == proxy->id)
				continue;
		}
		if (headroom-- < 1)
			continue;
		reconnects++;
		reconnect_client(sdata, client);
	}
	ck_runlock(&sdata->instance_lock);

	if (reconnects) {
		LOGINFO("%d clients flagged for reconnect to global proxy %d",
			reconnects, proxy->id);
	}
	if (headroom < 0)
		generator_recruit(sdata->ckp, proxy->id, -headroom);
}

static bool __subproxies_alive(proxy_t *proxy)
{
	proxy_t *subproxy, *tmp;
	bool alive = false;

	HASH_ITER(sh, proxy->subproxies, subproxy, tmp) {
		if (!subproxy->dead) {
			alive = true;
			break;
		}
	}
	return alive;
}

/* Iterate over the current global proxy list and see if the current one is
 * the highest priority alive one. Proxies are sorted by priority so the first
 * available will be highest priority. Uses ckp sdata */
static void check_bestproxy(sdata_t *sdata)
{
	proxy_t *proxy, *tmp;
	int changed_id = -1;

	mutex_lock(&sdata->proxy_lock);
	if (sdata->proxy && !__subproxies_alive(sdata->proxy))
		sdata->proxy = NULL;
	HASH_ITER(hh, sdata->proxies, proxy, tmp) {
		if (!__subproxies_alive(proxy))
			continue;
		if (!proxy->global)
			break;
		if (proxy != sdata->proxy) {
			sdata->proxy = proxy;
			changed_id = proxy->id;
		}
		break;
	}
	mutex_unlock(&sdata->proxy_lock);

	if (changed_id != -1)
		LOGNOTICE("Stratifier setting active proxy to %d", changed_id);
}

static void dead_proxyid(sdata_t *sdata, const int id, const int subid, const bool replaced)
{
	stratum_instance_t *client, *tmp;
	int reconnects = 0, proxyid = 0;
	int64_t headroom;
	proxy_t *proxy;

	proxy = existing_subproxy(sdata, id, subid);
	if (proxy) {
		proxy->dead = true;
		if (!replaced && proxy->global)
			check_bestproxy(sdata);
	}
	LOGINFO("Stratifier dropping clients from proxy %d:%d", id, subid);
	headroom = current_headroom(sdata, &proxy);
	if (proxy)
		proxyid = proxy->id;

	ck_rlock(&sdata->instance_lock);
	HASH_ITER(hh, sdata->stratum_instances, client, tmp) {
		if (client->proxyid != id || client->subproxyid != subid)
			continue;
		/* Clients could remain connected to a dead connection here
		 * but should be picked up when we recruit enough slots after
		 * another notify. */
		if (headroom-- < 1) {
			client->reconnect = true;
			continue;
		}
		reconnects++;
		reconnect_client(sdata, client);
	}
	ck_runlock(&sdata->instance_lock);

	if (reconnects) {
		LOGINFO("%d clients flagged to reconnect from dead proxy %d:%d", reconnects,
			id, subid);
	}
<<<<<<< HEAD
	buf = cmd + 7; /* "notify=" */
	LOGDEBUG("Update notify: %s", buf);

	val = json_loads(buf, 0, NULL);
	if (unlikely(!val)) {
		LOGWARNING("Failed to json decode in update_notify");
		return;
	}
	json_get_int(&id, val, "proxy");
	proxy = proxy_by_id(sdata, id);
	if (unlikely(!proxy->subscribed)) {
		LOGNOTICE("No valid proxy %d subscription to update notify yet", id);
		goto out;
	}
	LOGNOTICE("Got updated notify for proxy %d", id);
	if (proxy != current_proxy(sdata)) {
		LOGINFO("Notify from backup proxy");
		goto out;
	}

	if (!proxy->notified) {
		/* This is the first notification from the current proxy, tell
		 * clients now to reconnect since we have enough information to
		 * switch. */
		proxy->notified = true;
		reconnect_clients(sdata);
	}

=======
	/* When a proxy dies, recruit more of the global proxies for them to
	 * fail over to in case user proxies are unavailable. */
	if (headroom < 0)
		generator_recruit(sdata->ckp, proxyid, -headroom);
}

static void update_subscribe(ckpool_t *ckp, const char *cmd)
{
	sdata_t *sdata = ckp->data, *dsdata;
	int id = 0, subid = 0, userid = 0;
	proxy_t *proxy, *old = NULL;
	const char *buf;
	bool global;
	json_t *val;

	if (unlikely(strlen(cmd) < 11)) {
		LOGWARNING("Received zero length string for subscribe in update_subscribe");
		return;
	}
	buf = cmd + 10;
	LOGDEBUG("Update subscribe: %s", buf);
	val = json_loads(buf, 0, NULL);
	if (unlikely(!val)) {
		LOGWARNING("Failed to json decode subscribe response in update_subscribe %s", buf);
		return;
	}
	if (unlikely(!json_get_int(&id, val, "proxy"))) {
		LOGWARNING("Failed to json decode proxy value in update_subscribe %s", buf);
		return;
	}
	if (unlikely(!json_get_int(&subid, val, "subproxy"))) {
		LOGWARNING("Failed to json decode subproxy value in update_subscribe %s", buf);
		return;
	}
	if (unlikely(!json_get_bool(&global, val, "global"))) {
		LOGWARNING("Failed to json decode global value in update_subscribe %s", buf);
		return;
	}
	if (!global) {
		if (unlikely(!json_get_int(&userid, val, "userid"))) {
			LOGWARNING("Failed to json decode userid value in update_subscribe %s", buf);
			return;
		}
	}

	if (!subid)
		LOGNOTICE("Got updated subscribe for proxy %d", id);
	else
		LOGINFO("Got updated subscribe for proxy %d:%d", id, subid);

	/* Is this a replacement for an existing proxy id? */
	old = existing_subproxy(sdata, id, subid);
	if (old) {
		dead_proxyid(sdata, id, subid, true);
		proxy = old;
		proxy->dead = false;
	} else
		proxy = subproxy_by_id(sdata, id, subid);
	proxy->global = global;
	proxy->userid = userid;
	proxy->subscribed = true;
	proxy->diff = ckp->startdiff;
	memset(proxy->url, 0, 128);
	memset(proxy->auth, 0, 128);
	memset(proxy->pass, 0, 128);
	strncpy(proxy->url, json_string_value(json_object_get(val, "url")), 127);
	strncpy(proxy->auth, json_string_value(json_object_get(val, "auth")), 127);
	strncpy(proxy->pass, json_string_value(json_object_get(val, "pass")), 127);

	dsdata = proxy->sdata;

	ck_wlock(&dsdata->workbase_lock);
	/* Length is checked by generator */
	strcpy(proxy->enonce1, json_string_value(json_object_get(val, "enonce1")));
	proxy->enonce1constlen = strlen(proxy->enonce1) / 2;
	hex2bin(proxy->enonce1bin, proxy->enonce1, proxy->enonce1constlen);
	proxy->nonce2len = json_integer_value(json_object_get(val, "nonce2len"));
	if (proxy->nonce2len > 7)
		proxy->enonce1varlen = 4;
	else if (proxy->nonce2len > 5)
		proxy->enonce1varlen = 2;
	else if (proxy->nonce2len > 3)
		proxy->enonce1varlen = 1;
	else
		proxy->enonce1varlen = 0;
	proxy->enonce2varlen = proxy->nonce2len - proxy->enonce1varlen;
	proxy->max_clients = 1ll << (proxy->enonce1varlen * 8);
	proxy->clients = 0;
	ck_wunlock(&dsdata->workbase_lock);

	if (subid) {
		LOGINFO("Upstream pool %s %d:%d extranonce2 length %d, max proxy clients %"PRId64,
			proxy->url, id, subid, proxy->nonce2len, proxy->max_clients);
	} else {
		LOGNOTICE("Upstream pool %s %d extranonce2 length %d, max proxy clients %"PRId64,
			  proxy->url, id, proxy->nonce2len, proxy->max_clients);
	}
	json_decref(val);
}

/* Find the highest priority alive proxy belonging to userid and recruit extra
 * subproxies. */
static void recruit_best_userproxy(sdata_t *sdata, const int userid, const int recruits)
{
	proxy_t *proxy, *subproxy, *tmp, *subtmp, *best = NULL;

	mutex_lock(&sdata->proxy_lock);
	HASH_ITER(hh, sdata->proxies, proxy, tmp) {
		if (proxy->userid < userid)
			continue;
		if (proxy->userid > userid)
			break;
		HASH_ITER(sh, proxy->subproxies, subproxy, subtmp) {
			if (subproxy->dead)
				continue;
			best = proxy;
		}
	}
	mutex_unlock(&sdata->proxy_lock);

	if (best)
		generator_recruit(sdata->ckp, best->id, recruits);
}

/* Check how much headroom the userid proxies have and reconnect any clients
 * that are not bound to it that should be */
static void check_userproxies(sdata_t *sdata, const int userid)
{
	int64_t headroom = proxy_headroom(sdata, userid);
	stratum_instance_t *client, *tmpclient;
	int reconnects = 0;

	ck_rlock(&sdata->instance_lock);
	HASH_ITER(hh, sdata->stratum_instances, client, tmpclient) {
		if (client->dropped)
			continue;
		if (!client->authorised)
			continue;
		if (client->user_id != userid)
			continue;
		/* Is this client bound to a dead proxy? */
		if (!client->reconnect && client->proxy->userid == userid)
			continue;
		if (headroom-- < 1)
			continue;
		reconnects++;
		reconnect_client(sdata, client);
	}
	ck_runlock(&sdata->instance_lock);

	if (reconnects) {
		LOGINFO("%d clients flagged for reconnect to user %d proxies",
			reconnects, userid);
	}
	if (headroom < 0)
		recruit_best_userproxy(sdata, userid, -headroom);
}

static proxy_t *best_proxy(sdata_t *sdata)
{
	proxy_t *proxy;

	mutex_lock(&sdata->proxy_lock);
	proxy = sdata->proxy;
	mutex_unlock(&sdata->proxy_lock);

	return proxy;
}

static void update_notify(ckpool_t *ckp, const char *cmd)
{
	sdata_t *sdata = ckp->data, *dsdata;
	bool new_block = false, clean;
	int i, id = 0, subid = 0;
	char header[228];
	const char *buf;
	proxy_t *proxy;
	workbase_t *wb;
	json_t *val;

	if (unlikely(strlen(cmd) < 8)) {
		LOGWARNING("Zero length string passed to update_notify");
		return;
	}
	buf = cmd + 7; /* "notify=" */
	LOGDEBUG("Update notify: %s", buf);

	val = json_loads(buf, 0, NULL);
	if (unlikely(!val)) {
		LOGWARNING("Failed to json decode in update_notify");
		return;
	}
	json_get_int(&id, val, "proxy");
	json_get_int(&subid, val, "subproxy");
	proxy = existing_subproxy(sdata, id, subid);
	if (unlikely(!proxy || !proxy->subscribed)) {
		LOGINFO("No valid proxy %d:%d subscription to update notify yet", id, subid);
		goto out;
	}
	LOGINFO("Got updated notify for proxy %d:%d", id, subid);

>>>>>>> 407d8a87
	wb = ckzalloc(sizeof(workbase_t));
	wb->ckp = ckp;
	wb->proxy = true;

	json_get_int64(&wb->id, val, "jobid");
	json_strcpy(wb->prevhash, val, "prevhash");
	json_intcpy(&wb->coinb1len, val, "coinb1len");
	wb->coinb1bin = ckalloc(wb->coinb1len);
	wb->coinb1 = ckalloc(wb->coinb1len * 2 + 1);
	json_strcpy(wb->coinb1, val, "coinbase1");
	hex2bin(wb->coinb1bin, wb->coinb1, wb->coinb1len);
	wb->height = get_sernumber(wb->coinb1bin + 42);
	json_strdup(&wb->coinb2, val, "coinbase2");
	wb->coinb2len = strlen(wb->coinb2) / 2;
	wb->coinb2bin = ckalloc(wb->coinb2len);
	hex2bin(wb->coinb2bin, wb->coinb2, wb->coinb2len);
	wb->merkle_array = json_object_dup(val, "merklehash");
	wb->merkles = json_array_size(wb->merkle_array);
	for (i = 0; i < wb->merkles; i++) {
		strcpy(&wb->merklehash[i][0], json_string_value(json_array_get(wb->merkle_array, i)));
		hex2bin(&wb->merklebin[i][0], &wb->merklehash[i][0], 32);
	}
	json_strcpy(wb->bbversion, val, "bbversion");
	json_strcpy(wb->nbit, val, "nbit");
	json_strcpy(wb->ntime, val, "ntime");
	sscanf(wb->ntime, "%x", &wb->ntime32);
	clean = json_is_true(json_object_get(val, "clean"));
	ts_realtime(&wb->gentime);
	snprintf(header, 225, "%s%s%s%s%s%s%s",
		 wb->bbversion, wb->prevhash,
		 "0000000000000000000000000000000000000000000000000000000000000000",
		 wb->ntime, wb->nbit,
		 "00000000", /* nonce */
		 workpadding);
	LOGDEBUG("Header: %s", header);
	hex2bin(wb->headerbin, header, 112);
	wb->txn_hashes = ckzalloc(1);

<<<<<<< HEAD
	ck_rlock(&sdata->workbase_lock);
=======
	dsdata = proxy->sdata;

	ck_rlock(&dsdata->workbase_lock);
>>>>>>> 407d8a87
	strcpy(wb->enonce1const, proxy->enonce1);
	wb->enonce1constlen = proxy->enonce1constlen;
	memcpy(wb->enonce1constbin, proxy->enonce1bin, wb->enonce1constlen);
	wb->enonce1varlen = proxy->enonce1varlen;
	wb->enonce2varlen = proxy->enonce2varlen;
	wb->diff = proxy->diff;
<<<<<<< HEAD
	ck_runlock(&sdata->workbase_lock);

	add_base(ckp, wb, &new_block);

	stratum_broadcast_update(sdata, new_block | clean);
=======
	ck_runlock(&dsdata->workbase_lock);

	add_base(ckp, dsdata, wb, &new_block);
	if (new_block) {
		if (subid)
			LOGINFO("Block hash on proxy %d:%d changed to %s", id, subid, dsdata->lastswaphash);
		else
			LOGNOTICE("Block hash on proxy %d changed to %s", id, dsdata->lastswaphash);
	}

	if (proxy->global) {
		check_bestproxy(sdata);
		if (proxy->parent == best_proxy(sdata)->parent)
			reconnect_clients(sdata);
	} else
		check_userproxies(sdata, proxy->userid);
	clean |= new_block;
	LOGINFO("Proxy %d:%d broadcast updated stratum notify with%s clean", id,
		subid, clean ? "" : "out");
	stratum_broadcast_update(dsdata, wb, clean);
>>>>>>> 407d8a87
out:
	json_decref(val);
}

static void stratum_send_diff(sdata_t *sdata, const stratum_instance_t *client);

static void update_diff(ckpool_t *ckp, const char *cmd)
{
	sdata_t *sdata = ckp->data, *dsdata;
	stratum_instance_t *client, *tmp;
	double old_diff, diff;
<<<<<<< HEAD
	const char *buf;
	proxy_t *proxy;
	json_t *val;
	int id = 0;
=======
	int id = 0, subid = 0;
	const char *buf;
	proxy_t *proxy;
	json_t *val;
>>>>>>> 407d8a87

	if (unlikely(strlen(cmd) < 6)) {
		LOGWARNING("Zero length string passed to update_diff");
		return;
	}
	buf = cmd + 5; /* "diff=" */
	LOGDEBUG("Update diff: %s", buf);

<<<<<<< HEAD
	if (unlikely(strlen(cmd) < 6)) {
		LOGWARNING("Zero length string passed to update_diff");
		return;
	}
	buf = cmd + 5; /* "diff=" */
	LOGDEBUG("Update diff: %s", buf);

	val = json_loads(buf, 0, NULL);
	if (unlikely(!val)) {
		LOGWARNING("Failed to json decode in update_diff");
		return;
	}
	json_get_int(&id, val, "proxy");
	json_dblcpy(&diff, val, "diff");
	json_decref(val);

	LOGNOTICE("Got updated diff for proxy %d", id);
	proxy = proxy_by_id(sdata, id);
	if (proxy != current_proxy(sdata)) {
		LOGINFO("Diff from backup proxy");
=======
	val = json_loads(buf, 0, NULL);
	if (unlikely(!val)) {
		LOGWARNING("Failed to json decode in update_diff");
		return;
	}
	json_get_int(&id, val, "proxy");
	json_get_int(&subid, val, "subproxy");
	json_dblcpy(&diff, val, "diff");
	json_decref(val);

	LOGINFO("Got updated diff for proxy %d:%d", id, subid);
	proxy = existing_subproxy(sdata, id, subid);
	if (!proxy) {
		LOGINFO("No existing subproxy %d:%d to update diff", id, subid);
>>>>>>> 407d8a87
		return;
	}

	/* We only really care about integer diffs so clamp the lower limit to
	 * 1 or it will round down to zero. */
	if (unlikely(diff < 1))
		diff = 1;

<<<<<<< HEAD
	ck_wlock(&sdata->workbase_lock);
	old_diff = sdata->proxy->diff;
	sdata->current_workbase->diff = sdata->proxy->diff = diff;
	ck_wunlock(&sdata->workbase_lock);
=======
	dsdata = proxy->sdata;

	if (unlikely(!dsdata->current_workbase)) {
		LOGINFO("No current workbase to update diff yet");
		return;
	}

	ck_wlock(&dsdata->workbase_lock);
	old_diff = proxy->diff;
	dsdata->current_workbase->diff = proxy->diff = diff;
	ck_wunlock(&dsdata->workbase_lock);
>>>>>>> 407d8a87

	if (old_diff < diff)
		return;

	/* If the diff has dropped, iterate over all the clients and check
	 * they're at or below the new diff, and update it if not. */
	ck_rlock(&sdata->instance_lock);
	HASH_ITER(hh, sdata->stratum_instances, client, tmp) {
		if (client->proxyid != id)
			continue;
		if (client->subproxyid != subid)
			continue;
		if (client->diff > diff) {
			client->diff = diff;
			stratum_send_diff(sdata, client);
		}
	}
	ck_runlock(&sdata->instance_lock);
}

#if 0
static void generator_drop_proxy(ckpool_t *ckp, const int64_t id, const int subid)
{
	char msg[256];

	sprintf(msg, "dropproxy=%ld:%d", id, subid);
	send_generator(ckp, msg, GEN_LAX);
}
#endif

static void free_proxy(proxy_t *proxy)
{
	free(proxy->sdata);
	free(proxy);
}

/* Remove subproxies that are flagged dead. Then see if there
 * are any retired proxies that no longer have any other subproxies and reap
 * those. */
static void reap_proxies(ckpool_t *ckp, sdata_t *sdata)
{
	proxy_t *proxy, *proxytmp, *subproxy, *subtmp;
	int dead = 0;

	if (!ckp->proxy)
		return;

	mutex_lock(&sdata->proxy_lock);
	HASH_ITER(hh, sdata->proxies, proxy, proxytmp) {
		HASH_ITER(sh, proxy->subproxies, subproxy, subtmp) {
			if (!subproxy->bound_clients && !subproxy->dead) {
				/* Reset the counter to reuse this proxy */
				subproxy->clients = 0;
				continue;
			}
			if (proxy == subproxy)
				continue;
			if (subproxy->bound_clients)
				continue;
			if (!subproxy->dead)
				continue;
			if (unlikely(!subproxy->subid)) {
				LOGWARNING("Unexepectedly found proxy %d:%d as subproxy of %d:%d",
					   subproxy->id, subproxy->subid, proxy->id, proxy->subid);
				continue;
			}
			if (unlikely(subproxy == sdata->proxy)) {
				LOGWARNING("Unexepectedly found proxy %d:%d as current",
					   subproxy->id, subproxy->subid);
				continue;
			}
			dead++;
			HASH_DELETE(sh, proxy->subproxies, subproxy);
			proxy->subproxy_count--;
			free_proxy(subproxy);
		}
	}
	mutex_unlock(&sdata->proxy_lock);

	if (dead)
		LOGINFO("Stratifier discarded %d dead proxies", dead);
}

/* Enter with instance_lock held */
static stratum_instance_t *__instance_by_id(sdata_t *sdata, const int64_t id)
{
	stratum_instance_t *client;

	HASH_FIND_I64(sdata->stratum_instances, &id, client);
	return client;
}

/* Increase the reference count of instance */
static void __inc_instance_ref(stratum_instance_t *client)
{
	client->ref++;
}

/* Find an __instance_by_id and increase its reference count allowing us to
 * use this instance outside of instance_lock without fear of it being
 * dereferenced. Does not return dropped clients still on the list. */
static stratum_instance_t *ref_instance_by_id(sdata_t *sdata, const int64_t id)
{
	stratum_instance_t *client;

	ck_wlock(&sdata->instance_lock);
	client = __instance_by_id(sdata, id);
	if (client) {
		if (unlikely(client->dropped))
			client = NULL;
		else
			__inc_instance_ref(client);
	}
	ck_wunlock(&sdata->instance_lock);

	return client;
}

static void __drop_client(sdata_t *sdata, stratum_instance_t *client, bool lazily, char **msg)
{
	user_instance_t *user = client->user_instance;

	if (unlikely(client->node))
		DL_DELETE(sdata->node_instances, client);
	if (client->workername) {
		if (user) {
			ASPRINTF(msg, "Dropped client %"PRId64" %s %suser %s worker %s %s",
				 client->id, client->address, user->throttled ? "throttled " : "",
				 user->username, client->workername, lazily ? "lazily" : "");
		} else {
			ASPRINTF(msg, "Dropped client %"PRId64" %s no user worker %s %s",
				 client->id, client->address, client->workername,
				 lazily ? "lazily" : "");
		}
	} else {
		ASPRINTF(msg, "Dropped workerless client %"PRId64" %s %s",
			 client->id, client->address, lazily ? "lazily" : "");
	}
	__del_client(sdata, client);
	__kill_instance(sdata, client);
}

/* Decrease the reference count of instance. */
static void _dec_instance_ref(sdata_t *sdata, stratum_instance_t *client, const char *file,
			      const char *func, const int line)
{
	char_entry_t *entries = NULL;
	bool dropped = false;
	char *msg;
	int ref;

	ck_wlock(&sdata->instance_lock);
	ref = --client->ref;
	/* See if there are any instances that were dropped that could not be
	 * moved due to holding a reference and drop them now. */
	if (unlikely(client->dropped && !ref)) {
		dropped = true;
		__drop_client(sdata, client, true, &msg);
		add_msg_entry(&entries, &msg);
	}
	ck_wunlock(&sdata->instance_lock);

	notice_msg_entries(&entries);
	/* This should never happen */
	if (unlikely(ref < 0))
		LOGERR("Instance ref count dropped below zero from %s %s:%d", file, func, line);

	if (dropped)
		reap_proxies(sdata->ckp, sdata);
}

#define dec_instance_ref(sdata, instance) _dec_instance_ref(sdata, instance, __FILE__, __func__, __LINE__)

/* If we have a no longer used stratum instance in the recycled linked list,
 * use that, otherwise calloc a fresh one. */
static stratum_instance_t *__recruit_stratum_instance(sdata_t *sdata)
{
	stratum_instance_t *client = sdata->recycled_instances;

	if (client)
		DL_DELETE(sdata->recycled_instances, client);
	else {
		client = ckzalloc(sizeof(stratum_instance_t));
		sdata->stratum_generated++;
	}
	return client;
}

/* Enter with write instance_lock held */
static stratum_instance_t *__stratum_add_instance(ckpool_t *ckp, const int64_t id,
						  const char *address, int server)
{
	stratum_instance_t *client;
	sdata_t *sdata = ckp->data;

	client = __recruit_stratum_instance(sdata);
	client->start_time = time(NULL);
	client->id = id;
	client->session_id = ++sdata->session_id;
	strcpy(client->address, address);
	/* Sanity check to not overflow lookup in ckp->serverurl[] */
	if (server >= ckp->serverurls)
		server = 0;
	client->server = server;
	client->diff = client->old_diff = ckp->startdiff;
	client->ckp = ckp;
	tv_time(&client->ldc);
	HASH_ADD_I64(sdata->stratum_instances, id, client);
	/* Points to ckp sdata in ckpool mode, but is changed later in proxy
	 * mode . */
	client->sdata = sdata;
	return client;
}

static uint64_t disconnected_sessionid_exists(sdata_t *sdata, const int session_id,
					      const int64_t id)
{
	session_t *session;
	int64_t old_id = 0;
	uint64_t ret = 0;

	ck_wlock(&sdata->instance_lock);
	HASH_FIND_INT(sdata->disconnected_sessions, &session_id, session);
	if (!session)
		goto out_unlock;
	HASH_DEL(sdata->disconnected_sessions, session);
	sdata->stats.disconnected--;
	ret = session->enonce1_64;
	old_id = session->client_id;
	dealloc(session);
out_unlock:
	ck_wunlock(&sdata->instance_lock);

	if (ret)
		LOGNOTICE("Reconnecting old instance %"PRId64" to instance %"PRId64, old_id, id);
	return ret;
}

static inline bool client_active(stratum_instance_t *client)
{
	return (client->authorised && !client->dropped);
}

/* Ask the connector asynchronously to send us dropclient commands if this
 * client no longer exists. */
static void connector_test_client(ckpool_t *ckp, const int64_t id)
{
	char buf[256];

	LOGDEBUG("Stratifier requesting connector test client %"PRId64, id);
	snprintf(buf, 255, "testclient=%"PRId64, id);
	send_proc(ckp->connector, buf);
}

/* passthrough subclients have client_ids in the high bits */
static inline bool passthrough_subclient(const int64_t client_id)
{
	return (client_id > 0xffffffffll);
}

/* For creating a list of sends without locking that can then be concatenated
 * to the stratum_sends list. Minimises locking and avoids taking recursive
 * locks. Sends only to sdata bound clients (everyone in ckpool) */
static void stratum_broadcast(sdata_t *sdata, json_t *val, const int msg_type)
{
	ckpool_t *ckp = sdata->ckp;
	sdata_t *ckp_sdata = ckp->data;
	stratum_instance_t *client, *tmp;
	ckmsg_t *bulk_send = NULL;
	time_t now_t = time(NULL);
	ckmsgq_t *ssends;

	if (unlikely(!val)) {
		LOGERR("Sent null json to stratum_broadcast");
		return;
	}

	if (ckp->node) {
		json_decref(val);
		return;
	}

	/* Use this locking as an opportunity to test other clients. */
	ck_rlock(&ckp_sdata->instance_lock);
	HASH_ITER(hh, ckp_sdata->stratum_instances, client, tmp) {
		ckmsg_t *client_msg;
		smsg_t *msg;

		if (sdata != ckp_sdata && client->sdata != sdata)
			continue;

		/* Look for clients that may have been dropped which the stratifer has
		* not been informed about and ask the connector of they still exist */
		if (client->dropped) {
			connector_test_client(ckp, client->id);
			continue;
		}

		if (client->node)
			continue;

		/* Test for clients that haven't authed in over a minute and drop them */
		if (!client->authorised) {
			if (now_t > client->start_time + 60) {
				client->dropped = true;
				connector_drop_client(ckp, client->id);
			}
			continue;
		}

		if (!client_active(client))
			continue;
		client_msg = ckalloc(sizeof(ckmsg_t));
		msg = ckzalloc(sizeof(smsg_t));
		if (passthrough_subclient(client->id))
			json_set_string(val, "node.method", stratum_msgs[msg_type]);
		msg->json_msg = json_deep_copy(val);
		msg->client_id = client->id;
		client_msg->data = msg;
		DL_APPEND(bulk_send, client_msg);
	}
	ck_runlock(&ckp_sdata->instance_lock);

	json_decref(val);

	if (!bulk_send)
		return;

	ssends = sdata->ssends;

	mutex_lock(ssends->lock);
	if (ssends->msgs)
		DL_CONCAT(ssends->msgs, bulk_send);
	else
		ssends->msgs = bulk_send;
	pthread_cond_signal(ssends->cond);
	mutex_unlock(ssends->lock);
}

static void stratum_add_send(sdata_t *sdata, json_t *val, const int64_t client_id,
			     const int msg_type)
{
	smsg_t *msg;
	ckpool_t *ckp = sdata->ckp;

	if (ckp->node) {
		/* Node shouldn't be sending any messages as it only uses the
		 * stratifier for monitoring activity. */
		json_decref(val);
		return;
	}

	if (passthrough_subclient(client_id))
		json_set_string(val, "node.method", stratum_msgs[msg_type]);
	LOGDEBUG("Sending stratum message %s", stratum_msgs[msg_type]);
	msg = ckzalloc(sizeof(smsg_t));
	msg->json_msg = val;
	msg->client_id = client_id;
	ckmsgq_add(sdata->ssends, msg);
}

static void drop_client(ckpool_t *ckp, sdata_t *sdata, const int64_t id)
{
<<<<<<< HEAD
	sdata_t *sdata = ckp->data;

	mutex_lock(&sdata->stats_lock);
	sdata->stats.workers++;
	if (!instance->workers++)
		sdata->stats.users++;
	mutex_unlock(&sdata->stats_lock);
}

static void dec_worker(ckpool_t *ckp, user_instance_t *instance)
{
	sdata_t *sdata = ckp->data;

	mutex_lock(&sdata->stats_lock);
	sdata->stats.workers--;
	if (!--instance->workers)
		sdata->stats.users--;
	mutex_unlock(&sdata->stats_lock);
}

static void drop_client(ckpool_t *ckp, sdata_t *sdata, const int64_t id)
{
	stratum_instance_t *client, *tmp;
	user_instance_t *user = NULL;
	int dropped = 0, aged = 0;
	time_t now_t = time(NULL);
=======
	char_entry_t *entries = NULL;
	stratum_instance_t *client;
	char *msg;
>>>>>>> 407d8a87

	LOGINFO("Stratifier asked to drop client %"PRId64, id);

	ck_wlock(&sdata->instance_lock);
	client = __instance_by_id(sdata, id);
<<<<<<< HEAD
	/* Upgrade to write lock */
	ck_ulock(&sdata->instance_lock);
	if (client) {
		/* If the client is still holding a reference, don't drop them
		 * now but wait till the reference is dropped */
		if (!client->ref) {
			user = client->user_instance;
			dropped = __drop_client(sdata, client, user);
=======
	if (client && !client->dropped) {
		__disconnect_session(sdata, client);
		/* If the client is still holding a reference, don't drop them
		 * now but wait till the reference is dropped */
		if (!client->ref) {
			__drop_client(sdata, client, false, &msg);
			add_msg_entry(&entries, &msg);
>>>>>>> 407d8a87
		} else
			client->dropped = true;
	}
	ck_wunlock(&sdata->instance_lock);

	notice_msg_entries(&entries);
	reap_proxies(ckp, sdata);
}

static void stratum_broadcast_message(sdata_t *sdata, const char *msg)
{
	json_t *json_msg;

	JSON_CPACK(json_msg, "{sosss[s]}", "id", json_null(), "method", "client.show_message",
			     "params", msg);
	stratum_broadcast(sdata, json_msg, SM_MSG);
}

/* Send a generic reconnect to all clients without parameters to make them
 * reconnect to the same server. */
static void request_reconnect(sdata_t *sdata, const char *cmd)
{
	char *port = strdupa(cmd), *url = NULL;
	stratum_instance_t *client, *tmp;
	json_t *json_msg;

	strsep(&port, ":");
	if (port)
		url = strsep(&port, ",");
	if (url && port) {
		JSON_CPACK(json_msg, "{sosss[ssi]}", "id", json_null(), "method", "client.reconnect",
			"params", url, port, 0);
	} else
		JSON_CPACK(json_msg, "{sosss[]}", "id", json_null(), "method", "client.reconnect",
		   "params");
	stratum_broadcast(sdata, json_msg, SM_RECONNECT);

	/* Tag all existing clients as dropped now so they can be removed
	 * lazily */
	ck_wlock(&sdata->instance_lock);
	HASH_ITER(hh, sdata->stratum_instances, client, tmp) {
		client->dropped = true;
	}
	ck_wunlock(&sdata->instance_lock);
}

static void reset_bestshares(sdata_t *sdata)
{
	user_instance_t *user, *tmpuser;
	stratum_instance_t *client, *tmp;

	ck_rlock(&sdata->instance_lock);
	HASH_ITER(hh, sdata->stratum_instances, client, tmp) {
		client->best_diff = 0;
	}
	HASH_ITER(hh, sdata->user_instances, user, tmpuser) {
		worker_instance_t *worker;

		user->best_diff = 0;
		DL_FOREACH(user->worker_instances, worker) {
			worker->best_diff = 0;
		}
	}
	ck_runlock(&sdata->instance_lock);
}

static user_instance_t *get_user(sdata_t *sdata, const char *username);

static user_instance_t *user_by_workername(sdata_t *sdata, const char *workername)
{
	char *username = strdupa(workername), *ignore;
	user_instance_t *user;

	ignore = username;
	strsep(&ignore, "._");

	/* Find the user first */
	user = get_user(sdata, username);
	return user;
}

static worker_instance_t *get_worker(sdata_t *sdata, user_instance_t *user, const char *workername);

static json_t *worker_stats(const worker_instance_t *worker)
{
	char suffix1[16], suffix5[16], suffix60[16], suffix1440[16], suffix10080[16];
	json_t *val;
	double ghs;

	ghs = worker->dsps1 * nonces;
	suffix_string(ghs, suffix1, 16, 0);

	ghs = worker->dsps5 * nonces;
	suffix_string(ghs, suffix5, 16, 0);

	ghs = worker->dsps60 * nonces;
	suffix_string(ghs, suffix60, 16, 0);

	ghs = worker->dsps1440 * nonces;
	suffix_string(ghs, suffix1440, 16, 0);

	ghs = worker->dsps10080 * nonces;
	suffix_string(ghs, suffix10080, 16, 0);

	JSON_CPACK(val, "{ss,ss,ss,ss,ss}",
			"hashrate1m", suffix1,
			"hashrate5m", suffix5,
			"hashrate1hr", suffix60,
			"hashrate1d", suffix1440,
			"hashrate7d", suffix10080);
	return val;
}

static json_t *user_stats(const user_instance_t *user)
{
	char suffix1[16], suffix5[16], suffix60[16], suffix1440[16], suffix10080[16];
	json_t *val;
	double ghs;

	ghs = user->dsps1 * nonces;
	suffix_string(ghs, suffix1, 16, 0);

	ghs = user->dsps5 * nonces;
	suffix_string(ghs, suffix5, 16, 0);

	ghs = user->dsps60 * nonces;
	suffix_string(ghs, suffix60, 16, 0);

	ghs = user->dsps1440 * nonces;
	suffix_string(ghs, suffix1440, 16, 0);

	ghs = user->dsps10080 * nonces;
	suffix_string(ghs, suffix10080, 16, 0);

	JSON_CPACK(val, "{ss,ss,ss,ss,ss}",
			"hashrate1m", suffix1,
			"hashrate5m", suffix5,
			"hashrate1hr", suffix60,
			"hashrate1d", suffix1440,
			"hashrate7d", suffix10080);
	return val;
}

static void block_solve(ckpool_t *ckp, const char *blockhash)
{
	ckmsg_t *block, *tmp, *found = NULL;
	char *msg, *workername = NULL;
	sdata_t *sdata = ckp->data;
	char cdfield[64];
	int height = 0;
	ts_t ts_now;
	json_t *val;

	if (!ckp->node)
		update_base(ckp, GEN_PRIORITY);

	ts_realtime(&ts_now);
	sprintf(cdfield, "%lu,%lu", ts_now.tv_sec, ts_now.tv_nsec);

	mutex_lock(&sdata->block_lock);
	DL_FOREACH_SAFE(sdata->block_solves, block, tmp) {
		val = block->data;
		char *solvehash;

		json_get_string(&solvehash, val, "blockhash");
		if (unlikely(!solvehash)) {
			LOGERR("Failed to find blockhash in block_solve json!");
			continue;
		}
		if (!strcmp(solvehash, blockhash)) {
			dealloc(solvehash);
			json_get_string(&workername, val, "workername");
			found = block;
			DL_DELETE(sdata->block_solves, block);
			break;
		}
		dealloc(solvehash);
	}
	mutex_unlock(&sdata->block_lock);

	if (unlikely(!found)) {
		LOGERR("Failed to find blockhash %s in block_solve!", blockhash);
		return;
	}

	val = found->data;
	json_set_string(val, "confirmed", "1");
	json_set_string(val, "createdate", cdfield);
	json_set_string(val, "createcode", __func__);
	json_get_int(&height, val, "height");
	ckdbq_add(ckp, ID_BLOCK, val);
	free(found);

	if (unlikely(!workername)) {
		/* This should be impossible! */
		ASPRINTF(&msg, "Block %d solved by %s!", height, ckp->name);
		LOGWARNING("Solved and confirmed block %d", height);
	} else {
		json_t *user_val, *worker_val;
		worker_instance_t *worker;
		user_instance_t *user;
		char *s;

		ASPRINTF(&msg, "Block %d solved by %s @ %s!", height, workername, ckp->name);
		LOGWARNING("Solved and confirmed block %d by %s", height, workername);
		user = user_by_workername(sdata, workername);
		worker = get_worker(sdata, user, workername);

		ck_rlock(&sdata->instance_lock);
		user_val = user_stats(user);
		worker_val = worker_stats(worker);
		ck_runlock(&sdata->instance_lock);

		s = json_dumps(user_val, JSON_NO_UTF8 | JSON_PRESERVE_ORDER);
		json_decref(user_val);
		LOGWARNING("User %s:%s", user->username, s);
		dealloc(s);
		s = json_dumps(worker_val, JSON_NO_UTF8 | JSON_PRESERVE_ORDER);
		json_decref(worker_val);
		LOGWARNING("Worker %s:%s", workername, s);
		dealloc(s);
	}
	stratum_broadcast_message(sdata, msg);
	free(msg);

	free(workername);

	reset_bestshares(sdata);
}

static void block_reject(sdata_t *sdata, const char *blockhash)
{
	ckmsg_t *block, *tmp, *found = NULL;
	int height = 0;
	json_t *val;

	mutex_lock(&sdata->block_lock);
	DL_FOREACH_SAFE(sdata->block_solves, block, tmp) {
		val = block->data;
		char *solvehash;

		json_get_string(&solvehash, val, "blockhash");
		if (unlikely(!solvehash)) {
			LOGERR("Failed to find blockhash in block_reject json!");
			continue;
		}
		if (!strcmp(solvehash, blockhash)) {
			dealloc(solvehash);
			found = block;
			DL_DELETE(sdata->block_solves, block);
			break;
		}
		dealloc(solvehash);
	}
	mutex_unlock(&sdata->block_lock);

	if (unlikely(!found)) {
		LOGERR("Failed to find blockhash %s in block_reject!", blockhash);
		return;
	}
	val = found->data;
	json_get_int(&height, val, "height");
	json_decref(val);
	free(found);

	LOGWARNING("Submitted, but rejected block %d", height);
}

/* Some upstream pools (like p2pool) don't update stratum often enough and
 * miners disconnect if they don't receive regular communication so send them
 * a ping at regular intervals */
static void broadcast_ping(sdata_t *sdata)
{
	json_t *json_msg;

	JSON_CPACK(json_msg, "{s:[],s:i,s:s}",
		   "params",
		   "id", 42,
		   "method", "mining.ping");

	stratum_broadcast(sdata, json_msg, SM_PING);
}

static void ckmsgq_stats(ckmsgq_t *ckmsgq, const int size, json_t **val)
{
	int objects, generated;
	int64_t memsize;
	ckmsg_t *msg;

	mutex_lock(ckmsgq->lock);
	DL_COUNT(ckmsgq->msgs, msg, objects);
	generated = ckmsgq->messages;
	mutex_unlock(ckmsgq->lock);

	memsize = (sizeof(ckmsg_t) + size) * objects;
	JSON_CPACK(*val, "{si,si,si}", "count", objects, "memory", memsize, "generated", generated);
}

static char *stratifier_stats(ckpool_t *ckp, sdata_t *sdata)
{
	json_t *val = json_object(), *subval;
	int objects, generated;
	int64_t memsize;
	char *buf;

	ck_rlock(&sdata->workbase_lock);
	objects = HASH_COUNT(sdata->workbases);
	memsize = SAFE_HASH_OVERHEAD(sdata->workbases) + sizeof(workbase_t) * objects;
	generated = sdata->workbases_generated;
	ck_runlock(&sdata->workbase_lock);

	JSON_CPACK(subval, "{si,si,si}", "count", objects, "memory", memsize, "generated", generated);
	json_set_object(val, "workbases", subval);

	ck_rlock(&sdata->instance_lock);
	objects = HASH_COUNT(sdata->user_instances);
	memsize = SAFE_HASH_OVERHEAD(sdata->user_instances) + sizeof(stratum_instance_t) * objects;
	JSON_CPACK(subval, "{si,si}", "count", objects, "memory", memsize);
	json_set_object(val, "users", subval);

	objects = HASH_COUNT(sdata->stratum_instances);
	memsize = SAFE_HASH_OVERHEAD(sdata->stratum_instances);
	generated = sdata->stratum_generated;
	JSON_CPACK(subval, "{si,si,si}", "count", objects, "memory", memsize, "generated", generated);
	json_set_object(val, "clients", subval);

	objects = sdata->stats.disconnected;
	generated = sdata->disconnected_generated;
	memsize = SAFE_HASH_OVERHEAD(sdata->disconnected_sessions);
	memsize += sizeof(session_t) * sdata->stats.disconnected;
	JSON_CPACK(subval, "{si,si,si}", "count", objects, "memory", memsize, "generated", generated);
	json_set_object(val, "disconnected", subval);
	ck_runlock(&sdata->instance_lock);

	mutex_lock(&sdata->share_lock);
	generated = sdata->shares_generated;
	objects = HASH_COUNT(sdata->shares);
	memsize = SAFE_HASH_OVERHEAD(sdata->shares) + sizeof(share_t) * objects;
	mutex_unlock(&sdata->share_lock);

	JSON_CPACK(subval, "{si,si,si}", "count", objects, "memory", memsize, "generated", generated);
	json_set_object(val, "shares", subval);

	ckmsgq_stats(sdata->ssends, sizeof(smsg_t), &subval);
	json_set_object(val, "ssends", subval);
	/* Don't know exactly how big the string is so just count the pointer for now */
	ckmsgq_stats(sdata->srecvs, sizeof(char *), &subval);
	json_set_object(val, "srecvs", subval);
	if (!CKP_STANDALONE(ckp)) {
		ckmsgq_stats(sdata->ckdbq, sizeof(char *), &subval);
		json_set_object(val, "ckdbq", subval);
	}
	ckmsgq_stats(sdata->stxnq, sizeof(json_params_t), &subval);
	json_set_object(val, "stxnq", subval);

	buf = json_dumps(val, JSON_NO_UTF8 | JSON_PRESERVE_ORDER);
	json_decref(val);
	LOGNOTICE("Stratifier stats: %s", buf);
	return buf;
}

/* Send a single client a reconnect request, setting the time we sent the
 * request so we can drop the client lazily if it hasn't reconnected on its
 * own more than one minute later if we call reconnect again */
static void reconnect_client(sdata_t *sdata, stratum_instance_t *client)
{
	json_t *json_msg;

	/* Already requested? */
	if (client->reconnect_request) {
		if (time(NULL) - client->reconnect_request >= 60)
			connector_drop_client(sdata->ckp, client->id);
		return;
	}
	client->reconnect_request = time(NULL);
	JSON_CPACK(json_msg, "{sosss[]}", "id", json_null(), "method", "client.reconnect",
		   "params");
	stratum_add_send(sdata, json_msg, client->id, SM_RECONNECT);
}

static void dead_proxy(sdata_t *sdata, const char *buf)
{
	int id = 0, subid = 0;

	sscanf(buf, "deadproxy=%d:%d", &id, &subid);
	dead_proxyid(sdata, id, subid, false);
}

static void reconnect_client_id(sdata_t *sdata, const int64_t client_id)
{
	stratum_instance_t *client;

	client = ref_instance_by_id(sdata, client_id);
	if (!client) {
		LOGINFO("reconnect_client_id failed to find client %"PRId64, client_id);
		return;
	}
	client->reconnect = true;
	reconnect_client(sdata, client);
	dec_instance_ref(sdata, client);
}

/* API commands */

static user_instance_t *get_user(sdata_t *sdata, const char *username);

static json_t *userinfo(const user_instance_t *user)
{
	json_t *val;

	JSON_CPACK(val, "{ss,si,si,sf,sf,sf,sf,sf,sf,si}",
		   "user", user->username, "id", user->id, "workers", user->workers,
	    "bestdiff", user->best_diff, "dsps1", user->dsps1, "dsps5", user->dsps5,
	    "dsps60", user->dsps60, "dsps1440", user->dsps1440, "dsps10080", user->dsps10080,
	    "lastshare", user->last_share.tv_sec);
	return val;
}

static void getuser(sdata_t *sdata, const char *buf, int *sockd)
{
	char *username = NULL;
	user_instance_t *user;
	json_error_t err_val;
	json_t *val = NULL;

	val = json_loads(buf, 0, &err_val);
	if (unlikely(!val)) {
		val = json_encode_errormsg(&err_val);
		goto out;
	}
	if (!json_get_string(&username, val, "user")) {
		val = json_errormsg("Failed to find user key");
		goto out;
	}
	if (!strlen(username)) {
		val = json_errormsg("Zero length user key");
		goto out;
	}
	user = get_user(sdata, username);
	val = userinfo(user);
out:
	free(username);
	send_api_response(val, *sockd);
	_Close(sockd);
}

static void userclients(sdata_t *sdata, const char *buf, int *sockd)
{
	json_t *val = NULL, *client_arr;
	stratum_instance_t *client;
	char *username = NULL;
	user_instance_t *user;
	json_error_t err_val;

	val = json_loads(buf, 0, &err_val);
	if (unlikely(!val)) {
		val = json_encode_errormsg(&err_val);
		goto out;
	}
	if (!json_get_string(&username, val, "user")) {
		val = json_errormsg("Failed to find user key");
		goto out;
	}
	if (!strlen(username)) {
		val = json_errormsg("Zero length user key");
		goto out;
	}
	user = get_user(sdata, username);
	client_arr = json_array();

	ck_rlock(&sdata->instance_lock);
	DL_FOREACH(user->clients, client) {
		json_array_append_new(client_arr, json_integer(client->id));
	}
	ck_runlock(&sdata->instance_lock);

	JSON_CPACK(val, "{ss,so}", "user", username, "clients", client_arr);
out:
	free(username);
	send_api_response(val, *sockd);
	_Close(sockd);
}

static void workerclients(sdata_t *sdata, const char *buf, int *sockd)
{
	char *tmp, *username, *workername = NULL;
	json_t *val = NULL, *client_arr;
	stratum_instance_t *client;
	user_instance_t *user;
	json_error_t err_val;

	val = json_loads(buf, 0, &err_val);
	if (unlikely(!val)) {
		val = json_encode_errormsg(&err_val);
		goto out;
	}
	if (!json_get_string(&workername, val, "worker")) {
		val = json_errormsg("Failed to find worker key");
		goto out;
	}
	if (!strlen(workername)) {
		val = json_errormsg("Zero length worker key");
		goto out;
	}
	tmp = strdupa(workername);
	username = strsep(&tmp, "._");
	user = get_user(sdata, username);
	client_arr = json_array();

	ck_rlock(&sdata->instance_lock);
	DL_FOREACH(user->clients, client) {
		if (strcmp(client->workername, workername))
			continue;
		json_array_append_new(client_arr, json_integer(client->id));
	}
	ck_runlock(&sdata->instance_lock);

	JSON_CPACK(val, "{ss,so}", "worker", workername, "clients", client_arr);
out:
	free(workername);
	send_api_response(val, *sockd);
	_Close(sockd);
}

static worker_instance_t *get_worker(sdata_t *sdata, user_instance_t *user, const char *workername);

static json_t *workerinfo(const user_instance_t *user, const worker_instance_t *worker)
{
	json_t *val;

	JSON_CPACK(val, "{ss,ss,si,sf,sf,sf,sf,si,sf,si,sb}",
		   "user", user->username, "worker", worker->workername, "id", user->id,
	    "dsps1", worker->dsps1, "dsps5", worker->dsps5, "dsps60", worker->dsps60,
	    "dsps1440", worker->dsps1440, "lastshare", worker->last_share.tv_sec,
	    "bestdiff", worker->best_diff, "mindiff", worker->mindiff, "idle", worker->idle);
	return val;
}

static void getworker(sdata_t *sdata, const char *buf, int *sockd)
{
	char *tmp, *username, *workername = NULL;
	worker_instance_t *worker;
	user_instance_t *user;
	json_error_t err_val;
	json_t *val = NULL;

	val = json_loads(buf, 0, &err_val);
	if (unlikely(!val)) {
		val = json_encode_errormsg(&err_val);
		goto out;
	}
	if (!json_get_string(&workername, val, "worker")) {
		val = json_errormsg("Failed to find worker key");
		goto out;
	}
	if (!strlen(workername)) {
		val = json_errormsg("Zero length worker key");
		goto out;
	}
	tmp = strdupa(workername);
	username = strsep(&tmp, "._");
	user = get_user(sdata, username);
	worker = get_worker(sdata, user, workername);
	val = workerinfo(user, worker);
out:
	free(workername);
	send_api_response(val, *sockd);
	_Close(sockd);
}

static void getworkers(sdata_t *sdata, int *sockd)
{
	json_t *val = NULL, *worker_arr;
	worker_instance_t *worker;
	user_instance_t *user;

	worker_arr = json_array();

	ck_rlock(&sdata->instance_lock);
	for (user = sdata->user_instances; user; user = user->hh.next) {
		DL_FOREACH(user->worker_instances, worker) {
			json_array_append_new(worker_arr, workerinfo(user, worker));
		}
	}
	ck_runlock(&sdata->instance_lock);

	JSON_CPACK(val, "{so}", "workers", worker_arr);
	send_api_response(val, *sockd);
	_Close(sockd);
}

static void getusers(sdata_t *sdata, int *sockd)
{
	json_t *val = NULL, *user_array;
	user_instance_t *user;

	user_array = json_array();

	ck_rlock(&sdata->instance_lock);
	for (user = sdata->user_instances; user; user = user->hh.next) {
		json_array_append_new(user_array, userinfo(user));
	}
	ck_runlock(&sdata->instance_lock);

	JSON_CPACK(val, "{so}", "users", user_array);
	send_api_response(val, *sockd);
	_Close(sockd);
}

static json_t *clientinfo(const stratum_instance_t *client)
{
	json_t *val = json_object();

	/* Too many fields for a pack object, do each discretely to keep track */
	json_set_int(val, "id", client->id);
	json_set_string(val, "enonce1", client->enonce1);
	json_set_string(val, "enonce1var", client->enonce1var);
	json_set_int(val, "enonce1_64", client->enonce1_64);
	json_set_double(val, "diff", client->diff);
	json_set_double(val, "dsps1", client->dsps1);
	json_set_double(val, "dsps5", client->dsps5);
	json_set_double(val, "dsps60", client->dsps60);
	json_set_double(val, "dsps1440", client->dsps1440);
	json_set_double(val, "dsps10080", client->dsps10080);
	json_set_int(val, "lastshare", client->last_share.tv_sec);
	json_set_int(val, "starttime", client->start_time);
	json_set_string(val, "address", client->address);
	json_set_bool(val, "subscribed", client->subscribed);
	json_set_bool(val, "authorised", client->authorised);
	json_set_bool(val, "idle", client->idle);
	json_set_string(val, "useragent", client->useragent ? client->useragent : "");
	json_set_string(val, "workername", client->workername ? client->workername : "");
	json_set_int(val, "userid", client->user_id);
	json_set_int(val, "server", client->server);
	json_set_double(val, "bestdiff", client->best_diff);
	json_set_int(val, "proxyid", client->proxyid);
	json_set_int(val, "subproxyid", client->subproxyid);
	return val;
}

static void getclient(sdata_t *sdata, const char *buf, int *sockd)
{
	stratum_instance_t *client;
	json_error_t err_val;
	json_t *val = NULL;
	int64_t client_id;

	val = json_loads(buf, 0, &err_val);
	if (unlikely(!val)) {
		val = json_encode_errormsg(&err_val);
		goto out;
	}
	if (!json_get_int64(&client_id, val, "id")) {
		val = json_errormsg("Failed to find id key");
		goto out;
	}
	client = ref_instance_by_id(sdata, client_id);
	if (!client) {
		val = json_errormsg("Failed to find client %"PRId64, client_id);
		goto out;
	}
	val = clientinfo(client);

	dec_instance_ref(sdata, client);
out:
	send_api_response(val, *sockd);
	_Close(sockd);
}

static void getclients(sdata_t *sdata, int *sockd)
{
	json_t *val = NULL, *client_arr;
	stratum_instance_t *client;

	client_arr = json_array();

	ck_rlock(&sdata->instance_lock);
	for (client = sdata->stratum_instances; client; client = client->hh.next) {
		json_array_append_new(client_arr, clientinfo(client));
	}
	ck_runlock(&sdata->instance_lock);

	JSON_CPACK(val, "{so}", "clients", client_arr);
	send_api_response(val, *sockd);
	_Close(sockd);
}

static void user_clientinfo(sdata_t *sdata, const char *buf, int *sockd)
{
	json_t *val = NULL, *client_arr;
	stratum_instance_t *client;
	char *username = NULL;
	user_instance_t *user;
	json_error_t err_val;

	val = json_loads(buf, 0, &err_val);
	if (unlikely(!val)) {
		val = json_encode_errormsg(&err_val);
		goto out;
	}
	if (!json_get_string(&username, val, "user")) {
		val = json_errormsg("Failed to find user key");
		goto out;
	}
	if (!strlen(username)) {
		val = json_errormsg("Zero length user key");
		goto out;
	}
	user = get_user(sdata, username);
	client_arr = json_array();

	ck_rlock(&sdata->instance_lock);
	DL_FOREACH(user->clients, client) {
		json_array_append_new(client_arr, clientinfo(client));
	}
	ck_runlock(&sdata->instance_lock);

	JSON_CPACK(val, "{ss,so}", "user", username, "clients", client_arr);
out:
	free(username);
	send_api_response(val, *sockd);
	_Close(sockd);
}

static void worker_clientinfo(sdata_t *sdata, const char *buf, int *sockd)
{
	char *tmp, *username, *workername = NULL;
	json_t *val = NULL, *client_arr;
	stratum_instance_t *client;
	user_instance_t *user;
	json_error_t err_val;

	val = json_loads(buf, 0, &err_val);
	if (unlikely(!val)) {
		val = json_encode_errormsg(&err_val);
		goto out;
	}
	if (!json_get_string(&workername, val, "worker")) {
		val = json_errormsg("Failed to find worker key");
		goto out;
	}
	if (!strlen(workername)) {
		val = json_errormsg("Zero length worker key");
		goto out;
	}
	tmp = strdupa(workername);
	username = strsep(&tmp, "._");
	user = get_user(sdata, username);
	client_arr = json_array();

	ck_rlock(&sdata->instance_lock);
	DL_FOREACH(user->clients, client) {
		if (strcmp(client->workername, workername))
			continue;
		json_array_append_new(client_arr, clientinfo(client));
	}
	ck_runlock(&sdata->instance_lock);

	JSON_CPACK(val, "{ss,so}", "worker", workername, "clients", client_arr);
out:
	free(workername);
	send_api_response(val, *sockd);
	_Close(sockd);
}

/* Return the user masked priority value of the proxy */
static int proxy_prio(const proxy_t *proxy)
{
	int prio = proxy->priority & 0x00000000ffffffff;

	return prio;
}

static json_t *json_proxyinfo(const proxy_t *proxy)
{
	const proxy_t *parent = proxy->parent;
	json_t *val;

	JSON_CPACK(val, "{si,si,si,sf,ss,ss,ss,ss,si,si,si,si,sb,sb,sI,sI,sI,sI,si,si,sb,sb,si}",
	    "id", proxy->id, "subid", proxy->subid, "priority", proxy_prio(parent),
	    "diff", proxy->diff, "url", proxy->url, "auth", proxy->auth, "pass", proxy->pass,
	    "enonce1", proxy->enonce1, "enonce1constlen", proxy->enonce1constlen,
	    "enonce1varlen", proxy->enonce1varlen, "nonce2len", proxy->nonce2len,
	    "enonce2varlen", proxy->enonce2varlen, "subscribed", proxy->subscribed,
	    "notified", proxy->notified, "clients", proxy->clients, "maxclients", proxy->max_clients,
	    "bound_clients", proxy->bound_clients, "combined_clients", parent->combined_clients,
	    "headroom", proxy->headroom, "subproxy_count", parent->subproxy_count,
	    "dead", proxy->dead, "global", proxy->global, "userid", proxy->userid);
	return val;
}

static void getproxy(sdata_t *sdata, const char *buf, int *sockd)
{
	json_error_t err_val;
	json_t *val = NULL;
	int id, subid = 0;
	proxy_t *proxy;

	val = json_loads(buf, 0, &err_val);
	if (unlikely(!val)) {
		val = json_encode_errormsg(&err_val);
		goto out;
	}
	if (!json_get_int(&id, val, "id")) {
		val = json_errormsg("Failed to find id key");
		goto out;
	}
	json_get_int(&subid, val, "subid");
	if (!subid)
		proxy = existing_proxy(sdata, id);
	else
		proxy = existing_subproxy(sdata, id, subid);
	if (!proxy) {
		val = json_errormsg("Failed to find proxy %d:%d", id, subid);
		goto out;
	}
	val = json_proxyinfo(proxy);
out:
	send_api_response(val, *sockd);
	_Close(sockd);
}

static void proxyinfo(sdata_t *sdata, const char *buf, int *sockd)
{
	json_t *val = NULL, *arr_val = json_array();
	proxy_t *proxy, *subproxy;
	bool all = true;
	int userid = 0;

	if (buf) {
		/* See if there's a userid specified */
		val = json_loads(buf, 0, NULL);
		if (json_get_int(&userid, val, "userid"))
			all = false;
	}

	mutex_lock(&sdata->proxy_lock);
	for (proxy = sdata->proxies; proxy; proxy = proxy->hh.next) {
		if (!all && proxy->userid != userid)
			continue;
		for (subproxy = proxy->subproxies; subproxy; subproxy = subproxy->sh.next)
			json_array_append_new(arr_val, json_proxyinfo(subproxy));
	}
	mutex_unlock(&sdata->proxy_lock);

	JSON_CPACK(val, "{so}", "proxies", arr_val);
	send_api_response(val, *sockd);
	_Close(sockd);
}

static void setproxy(sdata_t *sdata, const char *buf, int *sockd)
{
	json_error_t err_val;
	json_t *val = NULL;
	int id, priority;
	proxy_t *proxy;

	val = json_loads(buf, 0, &err_val);
	if (unlikely(!val)) {
		val = json_encode_errormsg(&err_val);
		goto out;
	}
	if (!json_get_int(&id, val, "id")) {
		val = json_errormsg("Failed to find id key");
		goto out;
	}
	if (!json_get_int(&priority, val, "priority")) {
		val = json_errormsg("Failed to find priority key");
		goto out;
	}
	proxy = existing_proxy(sdata, id);
	if (!proxy) {
		val = json_errormsg("Failed to find proxy %d", id);
		goto out;
	}
	if (priority != proxy_prio(proxy))
		set_proxy_prio(sdata, proxy, priority);
	val = json_proxyinfo(proxy);
out:
	send_api_response(val, *sockd);
	_Close(sockd);
}

static void get_poolstats(sdata_t *sdata, int *sockd)
{
	pool_stats_t *stats = &sdata->stats;
	json_t *val;

	mutex_lock(&sdata->stats_lock);
	JSON_CPACK(val, "{si,si,si,si,si,sI,sf,sf,sf,sf,sI,sI,sf,sf,sf,sf,sf,sf,sf}",
		   "start", stats->start_time.tv_sec, "update", stats->last_update.tv_sec,
	    "workers", stats->workers, "users", stats->users, "disconnected", stats->disconnected,
	    "shares", stats->accounted_shares, "sps1", stats->sps1, "sps5", stats->sps5,
	    "sps15", stats->sps15, "sps60", stats->sps60, "accepted", stats->accounted_diff_shares,
	    "rejected", stats->accounted_rejects, "dsps1", stats->dsps1, "dsps5", stats->dsps5,
	    "dsps15", stats->dsps15, "dsps60", stats->dsps60, "dsps360", stats->dsps360,
	    "dsps1440", stats->dsps1440, "dsps10080", stats->dsps10080);
	mutex_unlock(&sdata->stats_lock);

	send_api_response(val, *sockd);
	_Close(sockd);
}

/* Sets the currently active proxy. Clients will be told to reconnect once the
 * first notify data comes from this proxy. */
static void set_proxy(sdata_t *sdata, const char *buf)
{
	proxy_t *proxy;
	int id = 0;

	sscanf(buf, "proxy=%d", &id);

	mutex_lock(&sdata->proxy_lock);
	proxy = __proxy_by_id(sdata, id);
	sdata->proxy = proxy;
	mutex_unlock(&sdata->proxy_lock);

	/* We will receive a notification immediately after this and it should
	 * be the flag to reconnect clients. */
	proxy->notified = false;
}

static void srecv_process(ckpool_t *ckp, char *buf);

static int stratum_loop(ckpool_t *ckp, proc_instance_t *pi)
{
	sdata_t *sdata = ckp->data;
	unix_msg_t *umsg = NULL;
	int ret = 0;
	char *buf;

retry:
	if (umsg) {
		free(umsg->buf);
		dealloc(umsg);
	}

	do {
		time_t end_t;

		end_t = time(NULL);
		if (end_t - sdata->update_time >= ckp->update_interval) {
			sdata->update_time = end_t;
			if (!ckp->proxy) {
				LOGDEBUG("%ds elapsed in strat_loop, updating gbt base",
					 ckp->update_interval);
				update_base(ckp, GEN_NORMAL);
			} else if (!ckp->passthrough) {
				LOGDEBUG("%ds elapsed in strat_loop, pinging miners",
					 ckp->update_interval);
				broadcast_ping(sdata);
			}
		}

		umsg = get_unix_msg(pi);
		if (unlikely(!umsg &&!ping_main(ckp))) {
			LOGEMERG("Stratifier failed to ping main process, exiting");
			ret = 1;
			goto out;
		}
	} while (!umsg);

	buf = umsg->buf;
	if (likely(buf[0] == '{')) {
		/* The bulk of the messages will be received json from the
		 * connector so look for this first. The srecv_process frees
		 * the buf heap ram */
		Close(umsg->sockd);
		ckmsgq_add(sdata->srecvs, umsg->buf);
		umsg->buf = NULL;
		goto retry;
	}
	if (cmdmatch(buf, "ping")) {
		LOGDEBUG("Stratifier received ping request");
		send_unix_msg(umsg->sockd, "pong");
		Close(umsg->sockd);
		goto retry;
	}
	if (cmdmatch(buf, "stats")) {
		char *msg;

		LOGDEBUG("Stratifier received stats request");
		msg = stratifier_stats(ckp, sdata);
		send_unix_msg(umsg->sockd, msg);
		Close(umsg->sockd);
		goto retry;
	}
	/* Parse API commands here to return a message to sockd */
	if (cmdmatch(buf, "clients")) {
		getclients(sdata, &umsg->sockd);
		goto retry;
	}
	if (cmdmatch(buf, "workers")) {
		getworkers(sdata, &umsg->sockd);
		goto retry;
	}
	if (cmdmatch(buf, "users")) {
		getusers(sdata, &umsg->sockd);
		goto retry;
	}
	if (cmdmatch(buf, "getclient")) {
		getclient(sdata, buf + 10, &umsg->sockd);
		goto retry;
	}
	if (cmdmatch(buf, "getuser")) {
		getuser(sdata, buf + 8, &umsg->sockd);
		goto retry;
	}
	if (cmdmatch(buf, "getworker")) {
		getworker(sdata, buf + 10, &umsg->sockd);
		goto retry;
	}
	if (cmdmatch(buf, "userclients")) {
		userclients(sdata, buf + 12, &umsg->sockd);
		goto retry;
	}
	if (cmdmatch(buf, "workerclients")) {
		workerclients(sdata, buf + 14, &umsg->sockd);
		goto retry;
	}
	if (cmdmatch(buf, "getproxy")) {
		getproxy(sdata, buf + 9, &umsg->sockd);
		goto retry;
	}
	if (cmdmatch(buf, "setproxy")) {
		setproxy(sdata, buf + 9, &umsg->sockd);
		goto retry;
	}
	if (cmdmatch(buf, "poolstats")) {
		get_poolstats(sdata, &umsg->sockd);
		goto retry;
	}
	if (cmdmatch(buf, "proxyinfo")) {
		proxyinfo(sdata, buf + 10, &umsg->sockd);
		goto retry;
	}
	if (cmdmatch(buf, "ucinfo")) {
		user_clientinfo(sdata, buf + 7, &umsg->sockd);
		goto retry;
	}
	if (cmdmatch(buf, "wcinfo")) {
		worker_clientinfo(sdata, buf + 7, &umsg->sockd);
		goto retry;
	}

	Close(umsg->sockd);
	LOGDEBUG("Stratifier received request: %s", buf);
	if (cmdmatch(buf, "shutdown")) {
		ret = 0;
		goto out;
	} else if (cmdmatch(buf, "update")) {
		update_base(ckp, GEN_PRIORITY);
	} else if (cmdmatch(buf, "subscribe")) {
		/* Proxifier has a new subscription */
		update_subscribe(ckp, buf);
	} else if (cmdmatch(buf, "notify")) {
		/* Proxifier has a new notify ready */
		update_notify(ckp, buf);
	} else if (cmdmatch(buf, "diff")) {
		update_diff(ckp, buf);
	} else if (cmdmatch(buf, "dropclient")) {
		int64_t client_id;

		ret = sscanf(buf, "dropclient=%"PRId64, &client_id);
		if (ret < 0)
			LOGDEBUG("Stratifier failed to parse dropclient command: %s", buf);
		else
			drop_client(ckp, sdata, client_id);
<<<<<<< HEAD
=======
	} else if (cmdmatch(buf, "reconnclient")) {
		int64_t client_id;

		ret = sscanf(buf, "reconnclient=%"PRId64, &client_id);
		if (ret < 0)
			LOGWARNING("Stratifier failed to parse reconnclient command: %s", buf);
		else
			reconnect_client_id(sdata, client_id);
>>>>>>> 407d8a87
	} else if (cmdmatch(buf, "dropall")) {
		drop_allclients(ckp);
	} else if (cmdmatch(buf, "block")) {
		block_solve(ckp, buf + 6);
	} else if (cmdmatch(buf, "noblock")) {
		block_reject(sdata, buf + 8);
	} else if (cmdmatch(buf, "reconnect")) {
		request_reconnect(sdata, buf);
<<<<<<< HEAD
	} else if (cmdmatch(buf, "proxy")) {
		set_proxy(sdata, buf);
=======
	} else if (cmdmatch(buf, "deadproxy")) {
		dead_proxy(sdata, buf);
>>>>>>> 407d8a87
	} else if (cmdmatch(buf, "loglevel")) {
		sscanf(buf, "loglevel=%d", &ckp->loglevel);
	} else
		LOGWARNING("Unhandled stratifier message: %s", buf);
	goto retry;

out:
	return ret;
}

static void *blockupdate(void *arg)
{
	ckpool_t *ckp = (ckpool_t *)arg;
	sdata_t *sdata = ckp->data;
	char *buf = NULL;
	char request[8];

	pthread_detach(pthread_self());
	rename_proc("blockupdate");
	buf = send_recv_proc(ckp->generator, "getbest");
	if (!cmdmatch(buf, "failed"))
		sprintf(request, "getbest");
	else
		sprintf(request, "getlast");

	while (42) {
		dealloc(buf);
		buf = send_recv_generator(ckp, request, GEN_LAX);
		if (buf && cmdmatch(buf, "notify"))
			cksleep_ms(5000);
		else if (buf && strcmp(buf, sdata->lastswaphash) && !cmdmatch(buf, "failed"))
			update_base(ckp, GEN_PRIORITY);
		else
			cksleep_ms(ckp->blockpoll);
	}
	return NULL;
}

/* Enter holding workbase_lock and client a ref count. */
static void __fill_enonce1data(const workbase_t *wb, stratum_instance_t *client)
{
	if (wb->enonce1constlen)
		memcpy(client->enonce1bin, wb->enonce1constbin, wb->enonce1constlen);
	if (wb->enonce1varlen) {
		memcpy(client->enonce1bin + wb->enonce1constlen, &client->enonce1_64, wb->enonce1varlen);
		__bin2hex(client->enonce1var, &client->enonce1_64, wb->enonce1varlen);
	}
	__bin2hex(client->enonce1, client->enonce1bin, wb->enonce1constlen + wb->enonce1varlen);
}

/* Create a new enonce1 from the 64 bit enonce1_64 value, using only the number
 * of bytes we have to work with when we are proxying with a split nonce2.
 * When the proxy space is less than 32 bits to work with, we look for an
 * unused enonce1 value and reject clients instead if there is no space left.
 * Needs to be entered with client holding a ref count. */
static bool new_enonce1(ckpool_t *ckp, sdata_t *ckp_sdata, sdata_t *sdata, stratum_instance_t *client)
{
	proxy_t *proxy = NULL;
	uint64_t enonce1;

	if (ckp->proxy) {
		if (!ckp_sdata->proxy)
			return false;

		mutex_lock(&ckp_sdata->proxy_lock);
		proxy = sdata->subproxy;
		client->proxyid = proxy->id;
		client->subproxyid = proxy->subid;
		mutex_unlock(&ckp_sdata->proxy_lock);

		if (proxy->clients >= proxy->max_clients) {
			LOGWARNING("Proxy reached max clients %"PRId64, proxy->max_clients);
			return false;
		}
	}

	/* instance_lock protects enonce1_64. Incrementing a little endian 64bit
	 * number ensures that no matter how many of the bits we take from the
	 * left depending on nonce2 length, we'll always get a changing value
	 * for every next client.*/
	ck_wlock(&ckp_sdata->instance_lock);
	enonce1 = le64toh(ckp_sdata->enonce1_64);
	enonce1++;
	client->enonce1_64 = ckp_sdata->enonce1_64 = htole64(enonce1);
	if (proxy) {
		client->proxy = proxy;
		proxy->clients++;
		proxy->bound_clients++;
		proxy->parent->combined_clients++;
	}
	ck_wunlock(&ckp_sdata->instance_lock);

	ck_rlock(&sdata->workbase_lock);
	__fill_enonce1data(sdata->current_workbase, client);
	ck_runlock(&sdata->workbase_lock);

	return true;
}

static void stratum_send_message(sdata_t *sdata, const stratum_instance_t *client, const char *msg);

/* Need to hold sdata->proxy_lock */
static proxy_t *__best_subproxy(proxy_t *proxy)
{
	proxy_t *subproxy, *best = NULL, *tmp;
	int64_t max_headroom;

	proxy->headroom = max_headroom = 0;
	HASH_ITER(sh, proxy->subproxies, subproxy, tmp) {
		int64_t subproxy_headroom;

		if (subproxy->dead)
			continue;
		if (!subproxy->sdata->current_workbase)
			continue;
		subproxy_headroom = subproxy->max_clients - subproxy->clients;

		proxy->headroom += subproxy_headroom;
		if (subproxy_headroom > max_headroom) {
			best = subproxy;
			max_headroom = subproxy_headroom;
		}
		if (best)
			break;
	}
	return best;
}

/* Choose the stratifier data for a new client. Use the main ckp_sdata except
 * in proxy mode where we find a subproxy based on the current proxy with room
 * for more clients. Signal the generator to recruit more subproxies if we are
 * running out of room. */
static sdata_t *select_sdata(const ckpool_t *ckp, sdata_t *ckp_sdata, const int userid)
{
	proxy_t *current, *proxy, *tmp, *best = NULL;

	if (!ckp->proxy || ckp->passthrough)
		return ckp_sdata;
	current = ckp_sdata->proxy;
	if (!current) {
		LOGWARNING("No proxy available yet to generate subscribes");
		return NULL;
	}

	/* Proxies are ordered by priority so first available will be the best
	 * priority */
	mutex_lock(&ckp_sdata->proxy_lock);
	HASH_ITER(hh, ckp_sdata->proxies, proxy, tmp) {
		if (proxy->userid < userid)
			continue;
		if (proxy->userid > userid)
			break;
		best = __best_subproxy(proxy);
		if (best)
			break;
	}
	mutex_unlock(&ckp_sdata->proxy_lock);

	if (!best) {
		if (!userid)
			LOGWARNING("Temporarily insufficient subproxies to accept more clients");
		return NULL;
	}
	if (!userid) {
		if (best->id != current->id || current_headroom(ckp_sdata, &proxy) < 2)
			generator_recruit(ckp, current->id, 1);
	} else {
		if (proxy_headroom(ckp_sdata, userid) < 2)
			generator_recruit(ckp, best->id, 1);
	}
	return best->sdata;
}

static int int_from_sessionid(const char *sessionid)
{
	int ret = 0, slen;

	if (!sessionid)
		goto out;
	slen = strlen(sessionid) / 2;
	if (slen < 1 || slen > 4)
		goto out;

	if (!validhex(sessionid))
		goto out;

	sscanf(sessionid, "%x", &ret);
out:
	return ret;
}

static int userid_from_sessionid(sdata_t *sdata, const int session_id)
{
	session_t *session;
	int ret = -1;

	ck_wlock(&sdata->instance_lock);
	HASH_FIND_INT(sdata->disconnected_sessions, &session_id, session);
	if (!session)
		goto out_unlock;
	HASH_DEL(sdata->disconnected_sessions, session);
	sdata->stats.disconnected--;
	ret = session->userid;
	dealloc(session);
out_unlock:
	ck_wunlock(&sdata->instance_lock);

	if (ret != -1)
		LOGINFO("Found old session id %d for userid %d", session_id, ret);
	return ret;
}

static int userid_from_sessionip(sdata_t *sdata, const char *address)
{
	session_t *session, *tmp;
	int ret = -1;

	ck_wlock(&sdata->instance_lock);
	HASH_ITER(hh, sdata->disconnected_sessions, session, tmp) {
		if (!strcmp(session->address, address)) {
			ret = session->userid;
			break;
		}
	}
	if (ret == -1)
		goto out_unlock;
	HASH_DEL(sdata->disconnected_sessions, session);
	sdata->stats.disconnected--;
	dealloc(session);
out_unlock:
	ck_wunlock(&sdata->instance_lock);

	if (ret != -1)
		LOGINFO("Found old session address %s for userid %d", address, ret);
	return ret;
}

/* Extranonce1 must be set here. Needs to be entered with client holding a ref
 * count. */
static json_t *parse_subscribe(stratum_instance_t *client, const int64_t client_id, const json_t *params_val)
{
	ckpool_t *ckp = client->ckp;
	sdata_t *sdata, *ckp_sdata = ckp->data;
	int session_id = 0, userid = -1;
	bool old_match = false;
	char sessionid[12];
	int arr_size;
	json_t *ret;
	int n2len;

	if (unlikely(!json_is_array(params_val))) {
		stratum_send_message(ckp_sdata, client, "Invalid json: params not an array");
		return json_string("params not an array");
	}

	sdata = select_sdata(ckp, ckp_sdata, 0);
	if (unlikely(!ckp->node && (!sdata || !sdata->current_workbase))) {
		LOGWARNING("Failed to provide subscription due to no %s", sdata ? "current workbase" : "sdata");
		stratum_send_message(ckp_sdata, client, "Pool Initialising");
		return json_string("Initialising");
	}

	arr_size = json_array_size(params_val);
	/* NOTE useragent is NULL prior to this so should not be used in code
	 * till after this point */
	if (arr_size > 0) {
		const char *buf;

		buf = json_string_value(json_array_get(params_val, 0));
		if (buf && strlen(buf))
			client->useragent = strdup(buf);
		else
			client->useragent = ckzalloc(1); // Set to ""
		if (arr_size > 1) {
			/* This would be the session id for reconnect, it will
			 * not work for clients on a proxied connection. */
			buf = json_string_value(json_array_get(params_val, 1));
			session_id = int_from_sessionid(buf);
			LOGDEBUG("Found old session id %d", session_id);
		}
		if (!ckp->proxy && session_id && !passthrough_subclient(client_id)) {
			if ((client->enonce1_64 = disconnected_sessionid_exists(sdata, session_id, client_id))) {
				sprintf(client->enonce1, "%016lx", client->enonce1_64);
				old_match = true;

				ck_rlock(&ckp_sdata->workbase_lock);
				__fill_enonce1data(sdata->current_workbase, client);
				ck_runlock(&ckp_sdata->workbase_lock);
			}
		}
	} else
		client->useragent = ckzalloc(1);

	/* We got what we needed */
	if (ckp->node)
		return NULL;

	if (ckp->proxy) {
		/* Use the session_id to tell us which user this was.
			* If it's not available, see if there's an IP address
			* which matches a recently disconnected session. */
		if (session_id)
			userid = userid_from_sessionid(ckp_sdata, session_id);
		if (userid == -1)
			userid = userid_from_sessionip(ckp_sdata, client->address);
		if (userid != -1) {
			sdata_t *user_sdata = select_sdata(ckp, ckp_sdata, userid);

			if (user_sdata)
				sdata = user_sdata;
		}
	}

	client->sdata = sdata;
	if (ckp->proxy) {
		LOGINFO("Current %d, selecting proxy %d:%d for client %"PRId64, ckp_sdata->proxy->id,
			sdata->subproxy->id, sdata->subproxy->subid, client->id);
	}

	if (!old_match) {
		/* Create a new extranonce1 based on a uint64_t pointer */
		if (!new_enonce1(ckp, ckp_sdata, sdata, client)) {
			stratum_send_message(sdata, client, "Pool full of clients");
			client->reject = 2;
			return json_string("proxy full");
		}
		LOGINFO("Set new subscription %"PRId64" to new enonce1 %lx string %s", client->id,
			client->enonce1_64, client->enonce1);
	} else {
		LOGINFO("Set new subscription %"PRId64" to old matched enonce1 %lx string %s",
			client->id, client->enonce1_64, client->enonce1);
	}

	/* Workbases will exist if sdata->current_workbase is not NULL */
	ck_rlock(&sdata->workbase_lock);
	n2len = sdata->workbases->enonce2varlen;
	sprintf(sessionid, "%08x", client->session_id);
	JSON_CPACK(ret, "[[[s,s]],s,i]", "mining.notify", sessionid, client->enonce1,
			n2len);
	ck_runlock(&sdata->workbase_lock);

	client->subscribed = true;

	return ret;
}

static bool test_address(ckpool_t *ckp, const char *address)
{
	bool ret = false;
	char *buf, *msg;

	ASPRINTF(&msg, "checkaddr:%s", address);
	/* Must wait for a response here */
	buf = __send_recv_generator(ckp, msg, GEN_LAX);
	dealloc(msg);
	if (!buf)
		return ret;
	ret = cmdmatch(buf, "true");
	dealloc(buf);
	return ret;
}

static double dsps_from_key(json_t *val, const char *key)
{
	char *string, *endptr;
	double ret = 0;

	json_get_string(&string, val, key);
	if (!string)
		return ret;
	ret = strtod(string, &endptr) / nonces;
	if (endptr) {
		switch (endptr[0]) {
			case 'E':
				ret *= (double)1000;
			case 'P':
				ret *= (double)1000;
			case 'T':
				ret *= (double)1000;
			case 'G':
				ret *= (double)1000;
			case 'M':
				ret *= (double)1000;
			case 'K':
				ret *= (double)1000;
			default:
				break;
		}
	}
	free(string);
	return ret;
}

/* Sanity check to prevent clock adjustments backwards from screwing up stats */
static double sane_tdiff(tv_t *end, tv_t *start)
{
	double tdiff = tvdiff(end, start);

	if (unlikely(tdiff < 0.001))
		tdiff = 0.001;
	return tdiff;
}

static void decay_client(stratum_instance_t *client, double diff, tv_t *now_t)
{
	double tdiff = sane_tdiff(now_t, &client->last_decay);

	decay_time(&client->dsps1, diff, tdiff, MIN1);
	decay_time(&client->dsps5, diff, tdiff, MIN5);
	decay_time(&client->dsps60, diff, tdiff, HOUR);
	decay_time(&client->dsps1440, diff, tdiff, DAY);
	decay_time(&client->dsps10080, diff, tdiff, WEEK);
	copy_tv(&client->last_decay, now_t);
}

static void decay_worker(worker_instance_t *worker, double diff, tv_t *now_t)
{
	double tdiff = sane_tdiff(now_t, &worker->last_decay);

	decay_time(&worker->dsps1, diff, tdiff, MIN1);
	decay_time(&worker->dsps5, diff, tdiff, MIN5);
	decay_time(&worker->dsps60, diff, tdiff, HOUR);
	decay_time(&worker->dsps1440, diff, tdiff, DAY);
	decay_time(&worker->dsps10080, diff, tdiff, WEEK);
	copy_tv(&worker->last_decay, now_t);
}

static void decay_user(user_instance_t *user, double diff, tv_t *now_t)
{
	double tdiff = sane_tdiff(now_t, &user->last_decay);

	decay_time(&user->dsps1, diff, tdiff, MIN1);
	decay_time(&user->dsps5, diff, tdiff, MIN5);
	decay_time(&user->dsps60, diff, tdiff, HOUR);
	decay_time(&user->dsps1440, diff, tdiff, DAY);
	decay_time(&user->dsps10080, diff, tdiff, WEEK);
	copy_tv(&user->last_decay, now_t);
}

/* Enter holding a reference count */
static void read_userstats(ckpool_t *ckp, user_instance_t *user)
{
	int tvsec_diff = 0, ret;
	char s[512];
	json_t *val;
	FILE *fp;
	tv_t now;

	snprintf(s, 511, "%s/users/%s", ckp->logdir, user->username);
	fp = fopen(s, "re");
	if (!fp) {
		LOGINFO("User %s does not have a logfile to read", user->username);
		return;
	}
	memset(s, 0, 512);
	ret = fread(s, 1, 511, fp);
	fclose(fp);
	if (ret < 1) {
		LOGINFO("Failed to read user %s logfile", user->username);
		return;
	}
	val = json_loads(s, 0, NULL);
	if (!val) {
		LOGINFO("Failed to json decode user %s logfile: %s", user->username, s);
		return;
	}

	tv_time(&now);
	copy_tv(&user->last_share, &now);
	copy_tv(&user->last_decay, &now);
	user->dsps1 = dsps_from_key(val, "hashrate1m");
	user->dsps5 = dsps_from_key(val, "hashrate5m");
	user->dsps60 = dsps_from_key(val, "hashrate1hr");
	user->dsps1440 = dsps_from_key(val, "hashrate1d");
	user->dsps10080 = dsps_from_key(val, "hashrate7d");
	json_get_int64(&user->last_update.tv_sec, val, "lastupdate");
	json_get_int64(&user->shares, val, "shares");
	json_get_double(&user->best_diff, val, "bestshare");
	LOGINFO("Successfully read user %s stats %f %f %f %f %f %f", user->username,
		user->dsps1, user->dsps5, user->dsps60, user->dsps1440,
		user->dsps10080, user->best_diff);
	json_decref(val);
	if (user->last_update.tv_sec)
		tvsec_diff = now.tv_sec - user->last_update.tv_sec - 60;
	if (tvsec_diff > 60) {
		LOGINFO("Old user stats indicate not logged for %d seconds, decaying stats",
			tvsec_diff);
		decay_user(user, 0, &now);
	}
}

/* Enter holding a reference count */
static void read_workerstats(ckpool_t *ckp, worker_instance_t *worker)
{
	int tvsec_diff = 0, ret;
	char s[512];
	json_t *val;
	FILE *fp;
	tv_t now;

	snprintf(s, 511, "%s/workers/%s", ckp->logdir, worker->workername);
	fp = fopen(s, "re");
	if (!fp) {
		LOGINFO("Worker %s does not have a logfile to read", worker->workername);
		return;
	}
	memset(s, 0, 512);
	ret = fread(s, 1, 511, fp);
	fclose(fp);
	if (ret < 1) {
		LOGINFO("Failed to read worker %s logfile", worker->workername);
		return;
	}
	val = json_loads(s, 0, NULL);
	if (!val) {
		LOGINFO("Failed to json decode worker %s logfile: %s", worker->workername, s);
		return;
	}

	tv_time(&now);
	copy_tv(&worker->last_share, &now);
	copy_tv(&worker->last_decay, &now);
	worker->dsps1 = dsps_from_key(val, "hashrate1m");
	worker->dsps5 = dsps_from_key(val, "hashrate5m");
	worker->dsps60 = dsps_from_key(val, "hashrate1hr");
	worker->dsps1440 = dsps_from_key(val, "hashrate1d");
	worker->dsps10080 = dsps_from_key(val, "hashrate7d");
	json_get_double(&worker->best_diff, val, "bestshare");
	json_get_int64(&worker->last_update.tv_sec, val, "lastupdate");
	json_get_int64(&worker->shares, val, "shares");
	LOGINFO("Successfully read worker %s stats %f %f %f %f %f", worker->workername,
		worker->dsps1, worker->dsps5, worker->dsps60, worker->dsps1440, worker->best_diff);
	json_decref(val);
	if (worker->last_update.tv_sec)
		tvsec_diff = now.tv_sec - worker->last_update.tv_sec - 60;
	if (tvsec_diff > 60) {
		LOGINFO("Old worker stats indicate not logged for %d seconds, decaying stats",
			tvsec_diff);
		decay_worker(worker, 0, &now);
	}
}

#define DEFAULT_AUTH_BACKOFF	(3)  /* Set initial backoff to 3 seconds */

static user_instance_t *__create_user(sdata_t *sdata, const char *username)
{
	user_instance_t *user = ckzalloc(sizeof(user_instance_t));

	user->auth_backoff = DEFAULT_AUTH_BACKOFF;
	strcpy(user->username, username);
	user->id = ++sdata->user_instance_id;
	HASH_ADD_STR(sdata->user_instances, username, user);
	return user;
}

/* Find user by username or create one if it doesn't already exist */
static user_instance_t *get_user(sdata_t *sdata, const char *username)
{
	user_instance_t *user;

	ck_wlock(&sdata->instance_lock);
	HASH_FIND_STR(sdata->user_instances, username, user);
	if (unlikely(!user))
		user = __create_user(sdata, username);
	ck_wunlock(&sdata->instance_lock);

	return user;
}

static worker_instance_t *__create_worker(user_instance_t *user, const char *workername)
{
	worker_instance_t *worker = ckzalloc(sizeof(worker_instance_t));

	worker->workername = strdup(workername);
	worker->user_instance = user;
	DL_APPEND(user->worker_instances, worker);
	worker->start_time = time(NULL);
	return worker;
}

static worker_instance_t *__get_worker(user_instance_t *user, const char *workername)
{
	worker_instance_t *worker = NULL, *tmp;

	DL_FOREACH(user->worker_instances, tmp) {
		if (!safecmp(workername, tmp->workername)) {
			worker = tmp;
			break;
		}
	}
	return worker;
}

/* Find worker amongst a user's workers by workername or create one if it
 * doesn't yet exist. */
static worker_instance_t *get_worker(sdata_t *sdata, user_instance_t *user, const char *workername)
{
	worker_instance_t *worker;

	ck_wlock(&sdata->instance_lock);
	worker = __get_worker(user, workername);
	if (!worker)
		worker = __create_worker(user, workername);
	ck_wunlock(&sdata->instance_lock);

	return worker;
}

/* This simply strips off the first part of the workername and matches it to a
 * user or creates a new one. Needs to be entered with client holding a ref
 * count. */
static user_instance_t *generate_user(ckpool_t *ckp, stratum_instance_t *client,
				      const char *workername)
{
	char *base_username = strdupa(workername), *username;
	bool new_user = false, new_worker = false;
	sdata_t *sdata = ckp->data;
	user_instance_t *user;
	int len;

	username = strsep(&base_username, "._");
	if (!username || !strlen(username))
		username = base_username;
	len = strlen(username);
	if (unlikely(len > 127))
		username[127] = '\0';

	ck_wlock(&sdata->instance_lock);
	HASH_FIND_STR(sdata->user_instances, username, user);
	if (!user) {
		/* New user instance. Secondary user id will be NULL */
		user = __create_user(sdata, username);
		new_user = true;
	}
	client->user_instance = user;
	client->worker_instance = __get_worker(user, workername);
	/* Create one worker instance for combined data from workers of the
	 * same name */
	if (!client->worker_instance) {
		client->worker_instance = __create_worker(user, workername);
		new_worker = true;
	}
	DL_APPEND(user->clients, client);
	__inc_worker(sdata,user);
	ck_wunlock(&sdata->instance_lock);

	if (CKP_STANDALONE(ckp) && new_user)
		read_userstats(ckp, user);
	if (CKP_STANDALONE(ckp) && new_worker)
		read_workerstats(ckp, client->worker_instance);

	if (new_user && !ckp->proxy) {
		/* Is this a btc address based username? */
		if (len > 26 && len < 35)
			user->btcaddress = test_address(ckp, username);
		LOGNOTICE("Added new user %s%s", username, user->btcaddress ?
			  " as address based registration" : "");
	}

	return user;
}

static void set_worker_mindiff(ckpool_t *ckp, const char *workername, int mindiff);

static void parse_worker_diffs(ckpool_t *ckp, json_t *worker_array)
{
	json_t *worker_entry;
	char *workername;
	size_t index;
	int mindiff;

	json_array_foreach(worker_array, index, worker_entry) {
		json_get_string(&workername, worker_entry, "workername");
		json_get_int(&mindiff, worker_entry, "difficultydefault");
		set_worker_mindiff(ckp, workername, mindiff);
	}
}

/* Send this to the database and parse the response to authorise a user
 * and get SUID parameters back. We don't add these requests to the sdata->ckdbqueue
 * since we have to wait for the response but this is done from the authoriser
 * thread so it won't hold anything up but other authorisations. Needs to be
 * entered with client holding a ref count. */
static int send_recv_auth(stratum_instance_t *client)
{
	user_instance_t *user = client->user_instance;
	ckpool_t *ckp = client->ckp;
	sdata_t *sdata = ckp->data;
	char *buf = NULL, *json_msg;
	bool contended = false;
	size_t responselen = 0;
	char cdfield[64];
	int ret = 1;
	json_t *val;
	ts_t now;

	ts_realtime(&now);
	sprintf(cdfield, "%lu,%lu", now.tv_sec, now.tv_nsec);

	val = json_object();
	json_set_string(val, "username", user->username);
	json_set_string(val, "workername", client->workername);
	json_set_string(val, "poolinstance", ckp->name);
	json_set_string(val, "useragent", client->useragent);
	json_set_int(val, "clientid", client->id);
	json_set_string(val,"enonce1", client->enonce1);
	json_set_bool(val, "preauth", false);
	json_set_string(val, "createdate", cdfield);
	json_set_string(val, "createby", "code");
	json_set_string(val, "createcode", __func__);
	json_set_string(val, "createinet", client->address);
	if (user->btcaddress)
		json_msg = ckdb_msg(ckp, sdata, val, ID_ADDRAUTH);
	else
		json_msg = ckdb_msg(ckp, sdata, val, ID_AUTH);
	if (unlikely(!json_msg)) {
		LOGWARNING("Failed to dump json in send_recv_auth");
		goto out;
	}

	/* We want responses from ckdb serialised and not interleaved with
	 * other requests. Wait up to 3 seconds for exclusive access to ckdb
	 * and if we don't receive it treat it as a delayed auth if possible */
	if (likely(!mutex_timedlock(&sdata->ckdb_lock, 3))) {
		buf = ckdb_msg_call(ckp, json_msg);
		mutex_unlock(&sdata->ckdb_lock);
	} else
		contended = true;

	free(json_msg);
	/* Leave ample room for response based on buf length */
	if (likely(buf))
		responselen = strlen(buf);
	if (likely(responselen > 0)) {
		char *cmd = NULL, *secondaryuserid = NULL, *response;
		worker_instance_t *worker = client->worker_instance;
		json_error_t err_val;
		json_t *val = NULL;
		int offset = 0;

		LOGINFO("Got ckdb response: %s", buf);
		response = alloca(responselen);
		memset(response, 0, responselen);
		if (unlikely(sscanf(buf, "%*d.%*d.%c%n", response, &offset) < 1)) {
			LOGWARNING("Got1 unparseable ckdb auth response: %s", buf);
			goto out_fail;
		}
		strcpy(response+1, buf+offset);
		if (!strchr(response, '=')) {
			if (cmdmatch(response, "failed"))
				goto out;
			LOGWARNING("Got2 unparseable ckdb auth response: %s", buf);
			goto out_fail;
		}
		cmd = response;
		strsep(&cmd, "=");
		LOGINFO("User %s Worker %s got auth response: %s  cmd: %s",
			user->username, client->workername,
			response, cmd);
		val = json_loads(cmd, 0, &err_val);
		if (unlikely(!val))
			LOGWARNING("AUTH JSON decode failed(%d): %s", err_val.line, err_val.text);
		else {
			json_t *worker_array = json_object_get(val, "workers");

			json_get_string(&secondaryuserid, val, "secondaryuserid");
			parse_worker_diffs(ckp, worker_array);
			client->suggest_diff = worker->mindiff;
			user->auth_time = time(NULL);
		}
		if (secondaryuserid && (!safecmp(response, "ok.authorise") ||
					!safecmp(response, "ok.addrauth"))) {
			if (!user->secondaryuserid)
				user->secondaryuserid = secondaryuserid;
			else
				dealloc(secondaryuserid);
			ret = 0;
		}
		if (likely(val))
			json_decref(val);
		goto out;
	}
	if (contended)
		LOGWARNING("Prolonged lock contention for ckdb while trying to authorise");
	else {
		if (!sdata->ckdb_offline)
			LOGWARNING("Got no auth response from ckdb :(");
		else
			LOGNOTICE("No auth response for %s from offline ckdb", user->username);
	}
out_fail:
	ret = -1;
out:
	free(buf);
	return ret;
}

/* For sending auths to ckdb after we've already decided we can authorise
 * these clients while ckdb is offline, based on an existing client of the
 * same username already having been authorised. Needs to be entered with
 * client holding a ref count. */
static void queue_delayed_auth(stratum_instance_t *client)
{
	ckpool_t *ckp = client->ckp;
	char cdfield[64];
	json_t *val;
	ts_t now;

	/* Read off any cached mindiff from previous auths */
	client->suggest_diff = client->worker_instance->mindiff;

	ts_realtime(&now);
	sprintf(cdfield, "%lu,%lu", now.tv_sec, now.tv_nsec);

	JSON_CPACK(val, "{ss,ss,ss,ss,sI,ss,sb,ss,ss,ss,ss}",
			"username", client->user_instance->username,
			"workername", client->workername,
			"poolinstance", ckp->name,
			"useragent", client->useragent,
			"clientid", client->id,
			"enonce1", client->enonce1,
			"preauth", true,
			"createdate", cdfield,
			"createby", "code",
			"createcode", __func__,
			"createinet", client->address);
	ckdbq_add(ckp, ID_AUTH, val);
}

static void check_global_user(ckpool_t *ckp, user_instance_t *user, stratum_instance_t *client)
{
	sdata_t *sdata = ckp->data;
	proxy_t *proxy = best_proxy(sdata);
	int proxyid = proxy->id;
	char buf[256];

	sprintf(buf, "globaluser=%d:%d:%"PRId64":%s,%s", proxyid, user->id, client->id,
		user->username, client->password);
	send_generator(ckp, buf, GEN_LAX);
}

/* Needs to be entered with client holding a ref count. */
static json_t *parse_authorise(stratum_instance_t *client, const json_t *params_val,
			       json_t **err_val, int *errnum)
{
	user_instance_t *user;
	ckpool_t *ckp = client->ckp;
	const char *buf, *pass;
	bool ret = false;
	int arr_size;
	ts_t now;

	if (unlikely(!json_is_array(params_val))) {
		*err_val = json_string("params not an array");
		goto out;
	}
	arr_size = json_array_size(params_val);
	if (unlikely(arr_size < 1)) {
		*err_val = json_string("params missing array entries");
		goto out;
	}
	if (unlikely(!client->useragent)) {
		*err_val = json_string("Failed subscription");
		goto out;
	}
	buf = json_string_value(json_array_get(params_val, 0));
	if (!buf) {
		*err_val = json_string("Invalid workername parameter");
		goto out;
	}
	if (!strlen(buf)) {
		*err_val = json_string("Empty workername parameter");
		goto out;
	}
	if (!memcmp(buf, ".", 1) || !memcmp(buf, "_", 1)) {
		*err_val = json_string("Empty username parameter");
		goto out;
	}
	if (strchr(buf, '/')) {
		*err_val = json_string("Invalid character in username");
		goto out;
	}
	pass = json_string_value(json_array_get(params_val, 1));
	user = generate_user(ckp, client, buf);
	client->user_id = user->id;
	ts_realtime(&now);
	client->start_time = now.tv_sec;
	/* NOTE workername is NULL prior to this so should not be used in code
	 * till after this point */
	client->workername = strdup(buf);
	if (pass)
		client->password = strndup(pass, 64);
	else
		client->password = strdup("");
	if (user->failed_authtime) {
		time_t now_t = time(NULL);

		if (now_t < user->failed_authtime + user->auth_backoff) {
			if (!user->throttled) {
				user->throttled = true;
				LOGNOTICE("Client %"PRId64" %s worker %s rate limited due to failed auth attempts",
					  client->id, client->address, buf);
			} else{
				LOGINFO("Client %"PRId64" %s worker %s rate limited due to failed auth attempts",
					client->id, client->address, buf);
			}
			client->dropped = true;
			goto out;
		}
	}
	if (CKP_STANDALONE(ckp))
		ret = true;
	else {
		/* Preauth workers for the first 10 minutes after the user is
		 * first authorised by ckdb to avoid floods of worker auths.
		 * *errnum is implied zero already so ret will be set true */
		if (user->auth_time && time(NULL) - user->auth_time < 600)
			client->suggest_diff = client->worker_instance->mindiff;
		else
			*errnum = send_recv_auth(client);
		if (!*errnum)
			ret = true;
		else if (*errnum < 0 && user->secondaryuserid) {
			/* This user has already been authorised but ckdb is
			 * offline so we assume they already exist but add the
			 * auth request to the queued messages. */
			queue_delayed_auth(client);
			ret = true;
		}
	}
	if (ret) {
		client->authorised = ret;
		user->authorised = ret;
		if (ckp->proxy) {
			LOGNOTICE("Authorised client %"PRId64" to proxy %d:%d, worker %s as user %s",
				  client->id, client->proxyid, client->subproxyid, buf, user->username);
			if (ckp->userproxy)
				check_global_user(ckp, user, client);
		} else {
			LOGNOTICE("Authorised client %"PRId64" worker %s as user %s",
				  client->id, buf, user->username);
		}
		user->auth_backoff = DEFAULT_AUTH_BACKOFF; /* Reset auth backoff time */
		user->throttled = false;
	} else {
		LOGNOTICE("Client %"PRId64" %s worker %s failed to authorise as user %s",
			  client->id, client->address, buf,user->username);
		user->failed_authtime = time(NULL);
		user->auth_backoff <<= 1;
		/* Cap backoff time to 10 mins */
		if (user->auth_backoff > 600)
			user->auth_backoff = 600;
	}
	/* We can set this outside of lock safely */
	client->authorising = false;
out:
	return json_boolean(ret);
}

/* Needs to be entered with client holding a ref count. */
static void stratum_send_diff(sdata_t *sdata, const stratum_instance_t *client)
{
	json_t *json_msg;

	JSON_CPACK(json_msg, "{s[I]soss}", "params", client->diff, "id", json_null(),
			     "method", "mining.set_difficulty");
	stratum_add_send(sdata, json_msg, client->id, SM_DIFF);
}

/* Needs to be entered with client holding a ref count. */
static void stratum_send_message(sdata_t *sdata, const stratum_instance_t *client, const char *msg)
{
	json_t *json_msg;

	JSON_CPACK(json_msg, "{sosss[s]}", "id", json_null(), "method", "client.show_message",
			     "params", msg);
	stratum_add_send(sdata, json_msg, client->id, SM_MSG);
}

static double time_bias(const double tdiff, const double period)
{
	double dexp = tdiff / period;

	/* Sanity check to prevent silly numbers for double accuracy **/
	if (unlikely(dexp > 36))
		dexp = 36;
	return 1.0 - 1.0 / exp(dexp);
}

/* Needs to be entered with client holding a ref count. */
static void add_submit(ckpool_t *ckp, stratum_instance_t *client, const int diff, const bool valid,
		       const bool submit)
{
	sdata_t *ckp_sdata = ckp->data, *sdata = client->sdata;
	worker_instance_t *worker = client->worker_instance;
	double tdiff, bdiff, dsps, drr, network_diff, bias;
	user_instance_t *user = client->user_instance;
	int64_t next_blockid, optimal;
	tv_t now_t;

	mutex_lock(&ckp_sdata->stats_lock);
	if (valid) {
		ckp_sdata->stats.unaccounted_shares++;
		ckp_sdata->stats.unaccounted_diff_shares += diff;
	} else
		ckp_sdata->stats.unaccounted_rejects += diff;
	mutex_unlock(&ckp_sdata->stats_lock);

	/* Count only accepted and stale rejects in diff calculation. */
	if (valid) {
		worker->shares += diff;
		user->shares += diff;
	} else if (!submit)
		return;

	if (ckp->node)
		return;

	tv_time(&now_t);

	ck_rlock(&sdata->workbase_lock);
	next_blockid = sdata->workbase_id + 1;
	if (ckp->proxy)
		network_diff = sdata->current_workbase->diff;
	else
		network_diff = sdata->current_workbase->network_diff;
	ck_runlock(&sdata->workbase_lock);

	if (unlikely(!client->first_share.tv_sec)) {
		copy_tv(&client->first_share, &now_t);
		copy_tv(&client->ldc, &now_t);
	}

	decay_client(client, diff, &now_t);
	copy_tv(&client->last_share, &now_t);

	decay_worker(worker, diff, &now_t);
	copy_tv(&worker->last_share, &now_t);
	worker->idle = false;

	decay_user(user, diff, &now_t);
	copy_tv(&user->last_share, &now_t);
	client->idle = false;

	client->ssdc++;
	bdiff = sane_tdiff(&now_t, &client->first_share);
	bias = time_bias(bdiff, 300);
	tdiff = sane_tdiff(&now_t, &client->ldc);

	/* Check the difficulty every 240 seconds or as many shares as we
	 * should have had in that time, whichever comes first. */
	if (client->ssdc < 72 && tdiff < 240)
		return;

	if (diff != client->diff) {
		client->ssdc = 0;
		return;
	}

	/* Diff rate ratio */
	dsps = client->dsps5 / bias;
	drr = dsps / (double)client->diff;

	/* Optimal rate product is 0.3, allow some hysteresis. */
	if (drr > 0.15 && drr < 0.4)
		return;

	/* Allow slightly lower diffs when users choose their own mindiff */
	if (worker->mindiff || client->suggest_diff) {
		if (drr < 0.5)
			return;
		optimal = lround(dsps * 2.4);
	} else
		optimal = lround(dsps * 3.33);

	/* Clamp to mindiff ~ network_diff */
	if (optimal < ckp->mindiff)
		optimal = ckp->mindiff;
	/* Client suggest diff overrides worker mindiff */
	if (client->suggest_diff) {
		if (optimal < client->suggest_diff)
			optimal = client->suggest_diff;
	} else if (optimal < worker->mindiff)
		optimal = worker->mindiff;
	if (ckp->maxdiff && optimal > ckp->maxdiff)
		optimal = ckp->maxdiff;
	if (optimal > network_diff)
		optimal = network_diff;
	if (client->diff == optimal)
		return;

	/* If this is the first share in a change, reset the last diff change
	 * to make sure the client hasn't just fallen back after a leave of
	 * absence */
	if (optimal < client->diff && client->ssdc == 1) {
		copy_tv(&client->ldc, &now_t);
		return;
	}

	client->ssdc = 0;

	LOGINFO("Client %"PRId64" biased dsps %.2f dsps %.2f drr %.2f adjust diff from %"PRId64" to: %"PRId64" ",
		client->id, dsps, client->dsps5, drr, client->diff, optimal);

	copy_tv(&client->ldc, &now_t);
	client->diff_change_job_id = next_blockid;
	client->old_diff = client->diff;
	client->diff = optimal;
	stratum_send_diff(sdata, client);
}

/* We should already be holding the workbase_lock. Needs to be entered with
 * client holding a ref count. */
static void
test_blocksolve(const stratum_instance_t *client, const workbase_t *wb, const uchar *data,
		const uchar *hash, const double diff, const char *coinbase, int cblen,
		const char *nonce2, const char *nonce)
{
	int transactions = wb->transactions + 1;
	char hexcoinbase[1024], blockhash[68];
	sdata_t *sdata = client->sdata;
	json_t *val = NULL, *val_copy;
	char *gbt_block, varint[12];
	ckpool_t *ckp = wb->ckp;
	ckmsg_t *block_ckmsg;
	char cdfield[64];
	uchar swap[32];
	ts_t ts_now;

	/* Submit anything over 99.9% of the diff in case of rounding errors */
	if (diff < sdata->current_workbase->network_diff * 0.999)
		return;

	LOGWARNING("Possible block solve diff %f !", diff);
	/* Can't submit a block in proxy mode without the transactions */
	if (!ckp->node && wb->proxy)
		return;

	ts_realtime(&ts_now);
	sprintf(cdfield, "%lu,%lu", ts_now.tv_sec, ts_now.tv_nsec);

	gbt_block = ckalloc(1024);
	flip_32(swap, hash);
	__bin2hex(blockhash, swap, 32);

	/* Message format: "submitblock:hash,data" */
	sprintf(gbt_block, "submitblock:%s,", blockhash);
	__bin2hex(gbt_block + 12 + 64 + 1, data, 80);
	if (transactions < 0xfd) {
		uint8_t val8 = transactions;

		__bin2hex(varint, (const unsigned char *)&val8, 1);
	} else if (transactions <= 0xffff) {
		uint16_t val16 = htole16(transactions);

		strcat(gbt_block, "fd");
		__bin2hex(varint, (const unsigned char *)&val16, 2);
	} else {
		uint32_t val32 = htole32(transactions);

		strcat(gbt_block, "fe");
		__bin2hex(varint, (const unsigned char *)&val32, 4);
	}
	strcat(gbt_block, varint);
	__bin2hex(hexcoinbase, coinbase, cblen);
	strcat(gbt_block, hexcoinbase);
	if (wb->transactions)
		realloc_strcat(&gbt_block, wb->txn_data);
	send_generator(ckp, gbt_block, GEN_PRIORITY);
	free(gbt_block);

	JSON_CPACK(val, "{si,ss,ss,sI,ss,ss,sI,ss,ss,ss,sI,ss,ss,ss,ss}",
			"height", wb->height,
			"blockhash", blockhash,
			"confirmed", "n",
			"workinfoid", wb->id,
			"username", client->user_instance->username,
			"workername", client->workername,
			"clientid", client->id,
			"enonce1", client->enonce1,
			"nonce2", nonce2,
			"nonce", nonce,
			"reward", wb->coinbasevalue,
			"createdate", cdfield,
			"createby", "code",
			"createcode", __func__,
			"createinet", ckp->serverurl[client->server]);
	val_copy = json_deep_copy(val);
	block_ckmsg = ckalloc(sizeof(ckmsg_t));
	block_ckmsg->data = val_copy;

	mutex_lock(&sdata->block_lock);
	DL_APPEND(sdata->block_solves, block_ckmsg);
	mutex_unlock(&sdata->block_lock);

	ckdbq_add(ckp, ID_BLOCK, val);
}

/* Needs to be entered with client holding a ref count. */
static double submission_diff(const stratum_instance_t *client, const workbase_t *wb, const char *nonce2,
			      const uint32_t ntime32, const char *nonce, uchar *hash)
{
	unsigned char merkle_root[32], merkle_sha[64];
	uint32_t *data32, *swap32, benonce32;
	char *coinbase, data[80];
	uchar swap[80], hash1[32];
	int cblen, i;
	double ret;

	coinbase = alloca(wb->coinb1len + wb->enonce1constlen + wb->enonce1varlen + wb->enonce2varlen + wb->coinb2len);
	memcpy(coinbase, wb->coinb1bin, wb->coinb1len);
	cblen = wb->coinb1len;
	memcpy(coinbase + cblen, &client->enonce1bin, wb->enonce1constlen + wb->enonce1varlen);
	cblen += wb->enonce1constlen + wb->enonce1varlen;
	hex2bin(coinbase + cblen, nonce2, wb->enonce2varlen);
	cblen += wb->enonce2varlen;
	memcpy(coinbase + cblen, wb->coinb2bin, wb->coinb2len);
	cblen += wb->coinb2len;

	gen_hash((uchar *)coinbase, merkle_root, cblen);
	memcpy(merkle_sha, merkle_root, 32);
	for (i = 0; i < wb->merkles; i++) {
		memcpy(merkle_sha + 32, &wb->merklebin[i], 32);
		gen_hash(merkle_sha, merkle_root, 64);
		memcpy(merkle_sha, merkle_root, 32);
	}
	data32 = (uint32_t *)merkle_sha;
	swap32 = (uint32_t *)merkle_root;
	flip_32(swap32, data32);

	/* Copy the cached header binary and insert the merkle root */
	memcpy(data, wb->headerbin, 80);
	memcpy(data + 36, merkle_root, 32);

	/* Insert the nonce value into the data */
	hex2bin(&benonce32, nonce, 4);
	data32 = (uint32_t *)(data + 64 + 12);
	*data32 = benonce32;

	/* Insert the ntime value into the data */
	data32 = (uint32_t *)(data + 68);
	*data32 = htobe32(ntime32);

	/* Hash the share */
	data32 = (uint32_t *)data;
	swap32 = (uint32_t *)swap;
	flip_80(swap32, data32);
	sha256(swap, 80, hash1);
	sha256(hash1, 32, hash);

	/* Calculate the diff of the share here */
	ret = diff_from_target(hash);

	/* Test we haven't solved a block regardless of share status */
	test_blocksolve(client, wb, swap, hash, ret, coinbase, cblen, nonce2, nonce);

	return ret;
}

/* Optimised for the common case where shares are new */
static bool new_share(sdata_t *sdata, const uchar *hash, const int64_t wb_id)
{
	share_t *share = ckzalloc(sizeof(share_t)), *match = NULL;
	bool ret = true;

	memcpy(share->hash, hash, 32);
	share->workbase_id = wb_id;

	mutex_lock(&sdata->share_lock);
	sdata->shares_generated++;
	HASH_FIND(hh, sdata->shares, hash, 32, match);
	if (likely(!match))
		HASH_ADD(hh, sdata->shares, hash, 32, share);
	mutex_unlock(&sdata->share_lock);

	if (unlikely(match)) {
		dealloc(share);
		ret = false;
	}
	return ret;
}

static void update_client(const stratum_instance_t *client, const int64_t client_id);

/* Submit a share in proxy mode to the parent pool. workbase_lock is held.
 * Needs to be entered with client holding a ref count. */
static void submit_share(stratum_instance_t *client, const int64_t jobid, const char *nonce2,
			 const char *ntime, const char *nonce)
{
	ckpool_t *ckp = client->ckp;
	json_t *json_msg;
	char enonce2[32];
	char *msg;

	sprintf(enonce2, "%s%s", client->enonce1var, nonce2);
	JSON_CPACK(json_msg, "{sIsssssssIsIsi}", "jobid", jobid, "nonce2", enonce2,
			     "ntime", ntime, "nonce", nonce, "client_id", client->id,
			     "proxy", client->proxyid, "subproxy", client->subproxyid);
	msg = json_dumps(json_msg, JSON_COMPACT);
	json_decref(json_msg);
	send_generator(ckp, msg, GEN_LAX);
	free(msg);
}

#define JSON_ERR(err) json_string(SHARE_ERR(err))

/* Needs to be entered with client holding a ref count. */
static json_t *parse_submit(stratum_instance_t *client, json_t *json_msg,
			    const json_t *params_val, json_t **err_val)
{
	bool share = false, result = false, invalid = true, submit = false;
	user_instance_t *user = client->user_instance;
	double diff = client->diff, wdiff = 0, sdiff = -1;
	char hexhash[68] = {}, sharehash[32], cdfield[64];
	const char *workername, *job_id, *ntime, *nonce;
	char *fname = NULL, *s, *nonce2;
	sdata_t *sdata = client->sdata;
	enum share_err err = SE_NONE;
	ckpool_t *ckp = client->ckp;
	char idstring[20] = {};
	workbase_t *wb = NULL;
	uint32_t ntime32;
	uchar hash[32];
	int nlen, len;
	time_t now_t;
	json_t *val;
	int64_t id;
	ts_t now;
	FILE *fp;

	ts_realtime(&now);
	now_t = now.tv_sec;
	sprintf(cdfield, "%lu,%lu", now.tv_sec, now.tv_nsec);

	if (unlikely(!json_is_array(params_val))) {
		err = SE_NOT_ARRAY;
		*err_val = JSON_ERR(err);
		goto out;
	}
	if (unlikely(json_array_size(params_val) != 5)) {
		err = SE_INVALID_SIZE;
		*err_val = JSON_ERR(err);
		goto out;
	}
	workername = json_string_value(json_array_get(params_val, 0));
	if (unlikely(!workername || !strlen(workername))) {
		err = SE_NO_USERNAME;
		*err_val = JSON_ERR(err);
		goto out;
	}
	job_id = json_string_value(json_array_get(params_val, 1));
	if (unlikely(!job_id || !strlen(job_id))) {
		err = SE_NO_JOBID;
		*err_val = JSON_ERR(err);
		goto out;
	}
	nonce2 = (char *)json_string_value(json_array_get(params_val, 2));
	if (unlikely(!nonce2 || !strlen(nonce2))) {
		err = SE_NO_NONCE2;
		*err_val = JSON_ERR(err);
		goto out;
	}
	ntime = json_string_value(json_array_get(params_val, 3));
	if (unlikely(!ntime || !strlen(ntime))) {
		err = SE_NO_NTIME;
		*err_val = JSON_ERR(err);
		goto out;
	}
	nonce = json_string_value(json_array_get(params_val, 4));
	if (unlikely(!nonce || !strlen(nonce))) {
		err = SE_NO_NONCE;
		*err_val = JSON_ERR(err);
		goto out;
	}
	if (safecmp(workername, client->workername)) {
		err = SE_WORKER_MISMATCH;
		*err_val = JSON_ERR(err);
		goto out;
	}
	sscanf(job_id, "%lx", &id);
	sscanf(ntime, "%x", &ntime32);

	share = true;

	ck_rlock(&sdata->workbase_lock);
	HASH_FIND_I64(sdata->workbases, &id, wb);
	if (unlikely(!wb)) {
		if (!sdata->current_workbase) {
			ck_runlock(&sdata->workbase_lock);

			return json_boolean(false);
		}
		id = sdata->current_workbase->id;
		err = SE_INVALID_JOBID;
		json_set_string(json_msg, "reject-reason", SHARE_ERR(err));
		strncpy(idstring, job_id, 19);
		ASPRINTF(&fname, "%s.sharelog", sdata->current_workbase->logdir);
		goto out_unlock;
	}
	wdiff = wb->diff;
	strncpy(idstring, wb->idstring, 19);
	ASPRINTF(&fname, "%s.sharelog", wb->logdir);
	/* Fix broken clients sending too many chars. Nonce2 is part of the
	 * read only json so use a temporary variable and modify it. */
	len = wb->enonce2varlen * 2;
	nlen = strlen(nonce2);
	if (nlen > len) {
		nonce2 = strdupa(nonce2);
		nonce2[len] = '\0';
	} else if (nlen < len) {
		char *tmp = nonce2;

		nonce2 = strdupa("0000000000000000");
		memcpy(nonce2, tmp, nlen);
		nonce2[len] = '\0';
	}
	sdiff = submission_diff(client, wb, nonce2, ntime32, nonce, hash);
	if (sdiff > client->best_diff) {
		worker_instance_t *worker = client->worker_instance;

		client->best_diff = sdiff;
		LOGINFO("User %s worker %s client %"PRId64" new best diff %lf", user->username,
			worker->workername, client->id, sdiff);
		if (sdiff > worker->best_diff)
			worker->best_diff = sdiff;
		if (sdiff > user->best_diff)
			user->best_diff = sdiff;
	}
	bswap_256(sharehash, hash);
	__bin2hex(hexhash, sharehash, 32);

	if (id < sdata->blockchange_id) {
		err = SE_STALE;
		json_set_string(json_msg, "reject-reason", SHARE_ERR(err));
		goto out_submit;
	}
	/* Ntime cannot be less, but allow forward ntime rolling up to max */
	if (ntime32 < wb->ntime32 || ntime32 > wb->ntime32 + 7000) {
		err = SE_NTIME_INVALID;
		json_set_string(json_msg, "reject-reason", SHARE_ERR(err));
		goto out_unlock;
	}
	invalid = false;
out_submit:
	if (sdiff >= wdiff)
		submit = true;
out_unlock:
	ck_runlock(&sdata->workbase_lock);

	/* Accept the lower of new and old diffs until the next update */
	if (id < client->diff_change_job_id && client->old_diff < client->diff)
		diff = client->old_diff;
	if (!invalid) {
		char wdiffsuffix[16];

		suffix_string(wdiff, wdiffsuffix, 16, 0);
		if (sdiff >= diff) {
			if (new_share(sdata, hash, id)) {
				LOGINFO("Accepted client %"PRId64" share diff %.1f/%.0f/%s: %s",
					client->id, sdiff, diff, wdiffsuffix, hexhash);
				result = true;
			} else {
				err = SE_DUPE;
				json_set_string(json_msg, "reject-reason", SHARE_ERR(err));
				LOGINFO("Rejected client %"PRId64" dupe diff %.1f/%.0f/%s: %s",
					client->id, sdiff, diff, wdiffsuffix, hexhash);
				submit = false;
			}
		} else {
			err = SE_HIGH_DIFF;
			LOGINFO("Rejected client %"PRId64" high diff %.1f/%.0f/%s: %s",
				client->id, sdiff, diff, wdiffsuffix, hexhash);
			json_set_string(json_msg, "reject-reason", SHARE_ERR(err));
			submit = false;
		}
	}  else
		LOGINFO("Rejected client %"PRId64" invalid share %s", client->id, SHARE_ERR(err));

	/* Submit share to upstream pool in proxy mode. We submit valid and
	 * stale shares and filter out the rest. */
	if (wb && wb->proxy && submit) {
		LOGINFO("Submitting share upstream: %s", hexhash);
		submit_share(client, id, nonce2, ntime, nonce);
	}

	add_submit(ckp, client, diff, result, submit);

	/* Now write to the pool's sharelog. */
	val = json_object();
	json_set_int(val, "workinfoid", id);
	json_set_int(val, "clientid", client->id);
	json_set_string(val, "enonce1", client->enonce1);
	if (!CKP_STANDALONE(ckp))
		json_set_string(val, "secondaryuserid", user->secondaryuserid);
	json_set_string(val, "nonce2", nonce2);
	json_set_string(val, "nonce", nonce);
	json_set_string(val, "ntime", ntime);
	json_set_double(val, "diff", diff);
	json_set_double(val, "sdiff", sdiff);
	json_set_string(val, "hash", hexhash);
	json_set_bool(val, "result", result);
	json_object_set(val, "reject-reason", json_object_get(json_msg, "reject-reason"));
	json_object_set(val, "error", *err_val);
	json_set_int(val, "errn", err);
	json_set_string(val, "createdate", cdfield);
	json_set_string(val, "createby", "code");
	json_set_string(val, "createcode", __func__);
	json_set_string(val, "createinet", ckp->serverurl[client->server]);
	json_set_string(val, "workername", client->workername);
	json_set_string(val, "username", user->username);

	if (ckp->logshares) {
		fp = fopen(fname, "ae");
		if (likely(fp)) {
			s = json_dumps(val, JSON_EOL);
			len = strlen(s);
			len = fprintf(fp, "%s", s);
			free(s);
			fclose(fp);
			if (unlikely(len < 0))
				LOGERR("Failed to fwrite to %s", fname);
		} else
			LOGERR("Failed to fopen %s", fname);
	}
	ckdbq_add(ckp, ID_SHARES, val);
out:
	if ((!result && !submit) || !share) {
		/* Is this the first in a run of invalids? */
		if (client->first_invalid < client->last_share.tv_sec || !client->first_invalid)
			client->first_invalid = now_t;
		else if (client->first_invalid && client->first_invalid < now_t - 120) {
			LOGNOTICE("Client %"PRId64" rejecting for 120s, disconnecting", client->id);
			stratum_send_message(sdata, client, "Disconnecting for continuous invalid shares");
			client->reject = 2;
		} else if (client->first_invalid && client->first_invalid < now_t - 60) {
			if (!client->reject) {
				LOGINFO("Client %"PRId64" rejecting for 60s, sending update", client->id);
				update_client(client, client->id);
				client->reject = 1;
			}
		}
	} else {
		client->first_invalid = 0;
		client->reject = 0;
	}

	if (!share) {
		val = json_object();
		json_set_int(val, "clientid", client->id);
		if (!CKP_STANDALONE(ckp))
			json_set_string(val, "secondaryuserid", user->secondaryuserid);
		json_set_string(val, "enonce1", client->enonce1);
		json_set_int(val, "workinfoid", sdata->current_workbase->id);
		json_set_string(val, "workername", client->workername);
		json_set_string(val, "username", user->username);
		json_object_set(val, "error", *err_val);
		json_set_int(val, "errn", err);
		json_set_string(val, "createdate", cdfield);
		json_set_string(val, "createby", "code");
		json_set_string(val, "createcode", __func__);
		json_set_string(val, "createinet", ckp->serverurl[client->server]);
		ckdbq_add(ckp, ID_SHAREERR, val);
		LOGINFO("Invalid share from client %"PRId64": %s", client->id, client->workername);
	}
	free(fname);
	return json_boolean(result);
}

/* Must enter with workbase_lock held */
static json_t *__stratum_notify(const workbase_t *wb, const bool clean)
{
	json_t *val;

	JSON_CPACK(val, "{s:[ssssosssb],s:o,s:s}",
			"params",
			wb->idstring,
			wb->prevhash,
			wb->coinb1,
			wb->coinb2,
			json_deep_copy(wb->merkle_array),
			wb->bbversion,
			wb->nbit,
			wb->ntime,
			clean,
			"id", json_null(),
			"method", "mining.notify");
	return val;
}

static void stratum_broadcast_update(sdata_t *sdata, const workbase_t *wb, const bool clean)
{
	json_t *json_msg;

	ck_rlock(&sdata->workbase_lock);
	json_msg = __stratum_notify(wb, clean);
	ck_runlock(&sdata->workbase_lock);

	stratum_broadcast(sdata, json_msg, SM_UPDATE);
}

/* For sending a single stratum template update */
static void stratum_send_update(sdata_t *sdata, const int64_t client_id, const bool clean)
{
	ckpool_t *ckp = sdata->ckp;
	json_t *json_msg;

	if (unlikely(!sdata->current_workbase)) {
		if (!ckp->proxy)
			LOGWARNING("No current workbase to send stratum update");
		else
			LOGDEBUG("No current workbase to send stratum update for client %"PRId64, client_id);
		return;
	}

	ck_rlock(&sdata->workbase_lock);
	json_msg = __stratum_notify(sdata->current_workbase, clean);
	ck_runlock(&sdata->workbase_lock);

	stratum_add_send(sdata, json_msg, client_id, SM_UPDATE);
}

static void send_json_err(sdata_t *sdata, const int64_t client_id, json_t *id_val, const char *err_msg)
{
	json_t *val;

	JSON_CPACK(val, "{soss}", "id", json_deep_copy(id_val), "error", err_msg);
	stratum_add_send(sdata, val, client_id, SM_ERROR);
}

/* Needs to be entered with client holding a ref count. */
static void update_client(const stratum_instance_t *client, const int64_t client_id)
{
	sdata_t *sdata = client->sdata;

	stratum_send_update(sdata, client_id, true);
	stratum_send_diff(sdata, client);
}

static json_params_t
*create_json_params(const int64_t client_id, const json_t *method, const json_t *params,
		    const json_t *id_val)
{
	json_params_t *jp = ckalloc(sizeof(json_params_t));

	jp->method = json_deep_copy(method);
	jp->params = json_deep_copy(params);
	jp->id_val = json_deep_copy(id_val);
	jp->client_id = client_id;
	return jp;
}

static void set_worker_mindiff(ckpool_t *ckp, const char *workername, int mindiff)
{
	stratum_instance_t *client;
	sdata_t *sdata = ckp->data;
	worker_instance_t *worker;
	user_instance_t *user;

	/* Find the user first */
	user = user_by_workername(sdata, workername);

	/* Then find the matching worker user */
	worker = get_worker(sdata, user, workername);

	if (mindiff < 1) {
		LOGINFO("Worker %s requested invalid diff %d", worker->workername, mindiff);
		return;
	}
	if (mindiff < ckp->mindiff)
		mindiff = ckp->mindiff;
	if (mindiff == worker->mindiff)
		return;
	worker->mindiff = mindiff;

	/* Iterate over all the workers from this user to find any with the
	 * matching worker that are currently live and send them a new diff
	 * if we can. Otherwise it will only act as a clamp on next share
	 * submission. */
	ck_rlock(&sdata->instance_lock);
	DL_FOREACH(user->clients, client) {
		if (client->worker_instance != worker)
			continue;
		/* Per connection suggest diff overrides worker mindiff ugh */
		if (mindiff < client->suggest_diff)
			continue;
		if (mindiff == client->diff)
			continue;
		client->diff = mindiff;
		stratum_send_diff(sdata, client);
	}
	ck_runlock(&sdata->instance_lock);
}

/* Implement support for the diff in the params as well as the originally
 * documented form of placing diff within the method. Needs to be entered with
 * client holding a ref count. */
static void suggest_diff(stratum_instance_t *client, const char *method, const json_t *params_val)
{
	json_t *arr_val = json_array_get(params_val, 0);
	sdata_t *sdata = client->ckp->data;
	int64_t sdiff;

	if (unlikely(!client_active(client))) {
		LOGNOTICE("Attempted to suggest diff on unauthorised client %"PRId64, client->id);
		return;
	}
	if (arr_val && json_is_integer(arr_val))
		sdiff = json_integer_value(arr_val);
	else if (sscanf(method, "mining.suggest_difficulty(%"PRId64, &sdiff) != 1) {
		LOGINFO("Failed to parse suggest_difficulty for client %"PRId64, client->id);
		return;
	}
	if (sdiff == client->suggest_diff)
		return;
	client->suggest_diff = sdiff;
	if (client->diff == sdiff)
		return;
	if (sdiff < client->ckp->mindiff)
		client->diff = client->ckp->mindiff;
	else
		client->diff = sdiff;
	stratum_send_diff(sdata, client);
}

/* Send diff first when sending the first stratum template after subscribing */
static void init_client(sdata_t *sdata, const stratum_instance_t *client, const int64_t client_id)
{
	stratum_send_diff(sdata, client);
	stratum_send_update(sdata, client_id, true);
}

static void add_mining_node(sdata_t *sdata, stratum_instance_t *client)
{
	client->node = true;

	ck_wlock(&sdata->instance_lock);
	DL_APPEND(sdata->node_instances, client);
	ck_wunlock(&sdata->instance_lock);

	LOGWARNING("Added client %"PRId64" %s as mining node!", client->id, client->address);
}

/* Enter with client holding ref count */
static void parse_method(ckpool_t *ckp, sdata_t *sdata, stratum_instance_t *client,
			 const int64_t client_id, json_t *id_val, json_t *method_val,
			 json_t *params_val)
{
	const char *method;

	/* Random broken clients send something not an integer as the id so we
	 * copy the json item for id_val as is for the response. By far the
	 * most common messages will be shares so look for those first */
	method = json_string_value(method_val);
	if (likely(cmdmatch(method, "mining.submit") && client->authorised)) {
		json_params_t *jp = create_json_params(client_id, method_val, params_val, id_val);

		ckmsgq_add(sdata->sshareq, jp);
		return;
	}

	if (cmdmatch(method, "mining.term")) {
		LOGDEBUG("Mining terminate requested from %"PRId64" %s", client_id, client->address);
		drop_client(ckp, sdata, client_id);
		return;
	}

	if (cmdmatch(method, "mining.subscribe")) {
		json_t *val, *result_val;

		if (unlikely(client->subscribed)) {
			LOGNOTICE("Client %"PRId64" %s trying to subscribe twice",
				  client_id, client->address);
			return;
		}
		result_val = parse_subscribe(client, client_id, params_val);
		/* Shouldn't happen, sanity check */
		if (unlikely(!result_val)) {
			LOGWARNING("parse_subscribe returned NULL result_val");
			return;
		}
		val = json_object();
		json_object_set_new_nocheck(val, "result", result_val);
		json_object_set_nocheck(val, "id", id_val);
		json_object_set_new_nocheck(val, "error", json_null());
		stratum_add_send(sdata, val, client_id, SM_SUBSCRIBERESULT);
		if (likely(client->subscribed))
			init_client(sdata, client, client_id);
		return;
	}

	if (unlikely(cmdmatch(method, "mining.node"))) {
		char buf[256];

		/* Add this client as a passthrough in the connector and
		 * add it to the list of mining nodes in the stratifier */
		add_mining_node(sdata, client);
		snprintf(buf, 255, "passthrough=%"PRId64, client_id);
		send_proc(ckp->connector, buf);
		return;
	}

	if (unlikely(cmdmatch(method, "mining.passthrough"))) {
		char buf[256];

<<<<<<< HEAD
		LOGNOTICE("Adding passthrough client %"PRId64, client_id);
=======
>>>>>>> 407d8a87
		/* We need to inform the connector process that this client
		 * is a passthrough and to manage its messages accordingly. No
		 * data from this client id should ever come back to this
		 * stratifier after this so drop the client in the stratifier. */
		LOGNOTICE("Adding passthrough client %"PRId64" %s", client_id, client->address);
		snprintf(buf, 255, "passthrough=%"PRId64, client_id);
		send_proc(ckp->connector, buf);
		drop_client(ckp, sdata, client_id);
		return;
	}

	/* We should only accept subscribed requests from here on */
	if (!client->subscribed) {
<<<<<<< HEAD
		LOGINFO("Dropping unsubscribed client %"PRId64, client_id);
		connector_drop_client(client->ckp, client_id);
=======
		LOGINFO("Dropping unsubscribed client %"PRId64" %s", client_id, client->address);
		connector_drop_client(ckp, client_id);
>>>>>>> 407d8a87
		return;
	}

	if (cmdmatch(method, "mining.auth")) {
		json_params_t *jp;

		if (unlikely(client->authorised)) {
			LOGNOTICE("Client %"PRId64" %s trying to authorise twice",
				  client_id, client->address);
			return;
		}
		jp = create_json_params(client_id, method_val, params_val, id_val);
		ckmsgq_add(sdata->sauthq, jp);
		return;
	}

	/* We should only accept authorised requests from here on */
	if (!client->authorised) {
<<<<<<< HEAD
		/* Dropping unauthorised clients here also allows the
		 * stratifier process to restart since it will have lost all
		 * the stratum instance data. Clients will just reconnect. */
		LOGINFO("Dropping unauthorised client %"PRId64, client_id);
		connector_drop_client(client->ckp, client_id);
=======
		LOGINFO("Dropping %s from unauthorised client %"PRId64" %s", method,
			client_id, client->address);
>>>>>>> 407d8a87
		return;
	}

	if (cmdmatch(method, "mining.suggest")) {
		suggest_diff(client, method, params_val);
		return;
	}

	/* Covers both get_transactions and get_txnhashes */
	if (cmdmatch(method, "mining.get")) {
		json_params_t *jp = create_json_params(client_id, method_val, params_val, id_val);

		ckmsgq_add(sdata->stxnq, jp);
		return;
	}

	/* Unhandled message here */
	LOGINFO("Unhandled client %"PRId64" %s method %s", client_id, client->address, method);
	return;
}

static void free_smsg(smsg_t *msg)
{
	json_decref(msg->json_msg);
	free(msg);
}

static void parse_diff(stratum_instance_t *client, json_t *val)
{
	double diff = json_number_value(json_array_get(val, 0));

	LOGINFO("Set client %"PRId64" to diff %lf", client->id, diff);
	client->diff = diff;
}

static void parse_subscribe_result(stratum_instance_t *client, json_t *val)
{
	int len;

	strncpy(client->enonce1, json_string_value(json_array_get(val, 1)), 16);
	len = strlen(client->enonce1) / 2;
	hex2bin(client->enonce1bin, client->enonce1, len);
	memcpy(&client->enonce1_64, client->enonce1bin, 8);
	LOGINFO("Client %"PRId64" got enonce1 %lx string %s", client->id, client->enonce1_64, client->enonce1);
}

static void parse_authorise_result(stratum_instance_t *client, json_t *val)
{
	client->authorised = json_is_true(val);
	LOGDEBUG("Client %"PRId64" is %sauthorised", client->id, client->authorised ? "" : "not ");
}

static int node_msg_type(json_t *val)
{
	int i, ret = -1;
	char *method;

	if (!val)
		goto out;
	if (!json_get_string(&method, val, "node.method"))
		goto out;
	for (i = 0; i < SM_NONE; i++) {
		if (!strcmp(method, stratum_msgs[i])) {
			ret = i;
			break;
		}
	}
	json_object_del(val, "node.method");
out:
	if (ret < 0 && json_get_string(&method, val, "method")) {
		if (!safecmp(method, "mining.submit"))
			ret = SM_SHARE;
		else if (!safecmp(method, "mining.notify"))
			ret = SM_UPDATE;
		else if (!safecmp(method, "mining.subscribe"))
			ret = SM_SUBSCRIBE;
		else if (cmdmatch(method, "mining.auth"))
			ret = SM_AUTH;
		else if (cmdmatch(method, "mining.get"))
			ret = SM_TXNS;
	}
	return ret;
}

/* Entered with client holding ref count */
static void node_client_msg(ckpool_t *ckp, json_t *val, const char *buf, stratum_instance_t *client)
{
	json_t *params, *method, *res_val, *id_val, *err_val = NULL;
	int msg_type = node_msg_type(val);
	sdata_t *sdata = ckp->data;
	json_params_t *jp;
	int errnum;

	if (msg_type < 0) {
		LOGERR("Missing client %"PRId64" node method from %s", client->id, buf);
		return;
	}
	LOGDEBUG("Got client %"PRId64" node method %d:%s", client->id, msg_type, stratum_msgs[msg_type]);
	id_val = json_object_get(val, "id");
	method = json_object_get(val, "method");
	params = json_object_get(val, "params");
	res_val = json_object_get(val, "result");
	switch (msg_type) {
		case SM_SHARE:
			jp = create_json_params(client->id, method, params, id_val);
			ckmsgq_add(sdata->sshareq, jp);
			break;
		case SM_DIFF:
			parse_diff(client, params);
			break;
		case SM_SUBSCRIBE:
			parse_subscribe(client, client->id, params);
			break;
		case SM_SUBSCRIBERESULT:
			parse_subscribe_result(client, res_val);
			break;
		case SM_AUTH:
			parse_authorise(client, params, &err_val, &errnum);
			break;
		case SM_AUTHRESULT:
			parse_authorise_result(client, res_val);
			break;
		default:
			break;
	}
}

static void parse_node_msg(ckpool_t *ckp, json_t *val, const char *buf)
{
	int msg_type = node_msg_type(val);

	if (msg_type < 0) {
		LOGERR("Missing node method from %s", buf);
		return;
	}
	LOGDEBUG("Got node method %d:%s", msg_type, stratum_msgs[msg_type]);
	switch (msg_type) {
		case SM_WORKINFO:
			add_node_base(ckp, val);
			break;
		default:
			break;
	}
}

/* Entered with client holding ref count */
static void parse_instance_msg(ckpool_t *ckp, sdata_t *sdata, smsg_t *msg, stratum_instance_t *client)
{
	json_t *val = msg->json_msg, *id_val, *method, *params;
	int64_t client_id = msg->client_id;

<<<<<<< HEAD
	if (client->reject == 2 || (client->reconnect_request && time(NULL) - client->reconnect_request > 60)) {
		LOGINFO("Dropping client %"PRId64" tagged for lazy invalidation", client_id);
=======
	if (client->reject == 2) {
		LOGINFO("Dropping client %"PRId64" %s tagged for lazy invalidation",
			client_id, client->address);
>>>>>>> 407d8a87
		connector_drop_client(ckp, client_id);
		goto out;
	}

	/* Return back the same id_val even if it's null or not existent. */
	id_val = json_object_get(val, "id");

	method = json_object_get(val, "method");
	if (unlikely(!method)) {
		json_t *res_val = json_object_get(val, "result");

		/* Is this a spurious result or ping response? */
		if (res_val) {
			const char *result = json_string_value(res_val);

			if (!safecmp(result, "pong"))
				LOGDEBUG("Received pong from client %"PRId64, client_id);
			else
				LOGDEBUG("Received spurious response %s from client %"PRId64,
					 result ? result : "", client_id);
			goto out;
		}
		send_json_err(sdata, client_id, id_val, "-3:method not found");
		goto out;
	}
	if (unlikely(!json_is_string(method))) {
		send_json_err(sdata, client_id, id_val, "-1:method is not string");
		goto out;
	}
	params = json_object_get(val, "params");
	if (unlikely(!params)) {
		send_json_err(sdata, client_id, id_val, "-1:params not found");
		goto out;
	}
	parse_method(ckp, sdata, client, client_id, id_val, method, params);
out:
	free_smsg(msg);
}

/* Send a single client a reconnect request, setting the time we sent the
 * request so we can drop the client lazily if it hasn't reconnected on its
 * own one minute later */
static void reconnect_client(sdata_t *sdata, stratum_instance_t *client)
{
	json_t *json_msg;

	client->reconnect = false;
	client->reconnect_request = time(NULL);
	JSON_CPACK(json_msg, "{sosss[]}", "id", json_null(), "method", "client.reconnect",
		   "params");
	stratum_add_send(sdata, json_msg, client->id);
}

static void srecv_process(ckpool_t *ckp, char *buf)
{
	bool noid = false, dropped = false;
	char address[INET6_ADDRSTRLEN];
	sdata_t *sdata = ckp->data;
	stratum_instance_t *client;
	smsg_t *msg;
	json_t *val;
	int server;

	val = json_loads(buf, 0, NULL);
	if (unlikely(!val)) {
		LOGWARNING("Received unrecognised non-json message: %s", buf);
		goto out;
	}
	msg = ckzalloc(sizeof(smsg_t));
	msg->json_msg = val;
	val = json_object_get(msg->json_msg, "client_id");
	if (unlikely(!val)) {
		if (ckp->node)
			parse_node_msg(ckp, msg->json_msg, buf);
		else
			LOGWARNING("Failed to extract client_id from connector json smsg %s", buf);
		json_decref(msg->json_msg);
		free(msg);
		goto out;
	}

	msg->client_id = json_integer_value(val);
	json_object_clear(val);

	val = json_object_get(msg->json_msg, "address");
	if (unlikely(!val)) {
		LOGWARNING("Failed to extract address from connector json smsg %s", buf);
		json_decref(msg->json_msg);
		free(msg);
		goto out;
	}
	strcpy(address, json_string_value(val));
	json_object_clear(val);

	val = json_object_get(msg->json_msg, "server");
	if (unlikely(!val)) {
		LOGWARNING("Failed to extract server from connector json smsg %s", buf);
		json_decref(msg->json_msg);
		free(msg);
		goto out;
	}
	server = json_integer_value(val);
	json_object_clear(val);

	/* Parse the message here */
	ck_wlock(&sdata->instance_lock);
	client = __instance_by_id(sdata, msg->client_id);
	/* If client_id instance doesn't exist yet, create one */
	if (unlikely(!client)) {
		noid = true;
		client = __stratum_add_instance(ckp, msg->client_id, address, server);
	} else if (unlikely(client->dropped))
		dropped = true;
	if (likely(!dropped))
		__inc_instance_ref(client);
	ck_wunlock(&sdata->instance_lock);

	if (unlikely(dropped)) {
		/* Client may be NULL here */
		LOGNOTICE("Stratifier skipped dropped instance %"PRId64" message from server %d",
			  msg->client_id, server);
		connector_drop_client(ckp, msg->client_id);
		free_smsg(msg);
		goto out;
	}
	if (unlikely(noid))
		LOGINFO("Stratifier added instance %"PRId64" server %d", client->id, server);

<<<<<<< HEAD
	parse_instance_msg(ckp, sdata, msg, client);
	/* The client is still active but has been issued a reconnect request
	 * so use this opportunity to send it a reconnect message */
	if (unlikely(client->reconnect))
		reconnect_client(sdata, client);
=======
	if (ckp->node)
		node_client_msg(ckp, msg->json_msg, buf, client);
	else
		parse_instance_msg(ckp, sdata, msg, client);
>>>>>>> 407d8a87
	dec_instance_ref(sdata, client);
out:
	free(buf);
}

static void ssend_process(ckpool_t *ckp, smsg_t *msg)
{
	char *s;

	if (unlikely(!msg->json_msg)) {
		LOGERR("Sent null json msg to stratum_sender");
		free(msg);
		return;
	}

	/* Add client_id to the json message and send it to the
	 * connector process to be delivered */
	json_object_set_new_nocheck(msg->json_msg, "client_id", json_integer(msg->client_id));
	s = json_dumps(msg->json_msg, JSON_COMPACT);
	send_proc(ckp->connector, s);
	free(s);
	free_smsg(msg);
}

static void discard_json_params(json_params_t *jp)
{
	json_decref(jp->method);
	json_decref(jp->params);
	if (jp->id_val)
		json_decref(jp->id_val);
	free(jp);
}

static void steal_json_id(json_t *val, json_params_t *jp)
{
	/* Steal the id_val as is to avoid a copy */
	json_object_set_new_nocheck(val, "id", jp->id_val);
	jp->id_val = NULL;
}

static void sshare_process(ckpool_t *ckp, json_params_t *jp)
{
	json_t *result_val, *json_msg, *err_val = NULL;
	stratum_instance_t *client;
	sdata_t *sdata = ckp->data;
	int64_t client_id;

	client_id = jp->client_id;

	client = ref_instance_by_id(sdata, client_id);
	if (unlikely(!client)) {
		LOGINFO("Share processor failed to find client id %"PRId64" in hashtable!", client_id);
		goto out;
	}
	if (unlikely(!client->authorised)) {
		LOGDEBUG("Client %"PRId64" no longer authorised to submit shares", client_id);
		goto out_decref;
	}
	json_msg = json_object();
	result_val = parse_submit(client, json_msg, jp->params, &err_val);
	json_object_set_new_nocheck(json_msg, "result", result_val);
	json_object_set_new_nocheck(json_msg, "error", err_val ? err_val : json_null());
	steal_json_id(json_msg, jp);
	stratum_add_send(sdata, json_msg, client_id, SM_SHARERESULT);
out_decref:
	dec_instance_ref(sdata, client);
out:
	discard_json_params(jp);
}

/* As ref_instance_by_id but only returns clients not authorising or authorised,
 * and sets the authorising flag */
static stratum_instance_t *preauth_ref_instance_by_id(sdata_t *sdata, const int64_t id)
{
	stratum_instance_t *client;

	ck_wlock(&sdata->instance_lock);
	client = __instance_by_id(sdata, id);
	if (client) {
		if (client->dropped || client->authorising || client->authorised)
			client = NULL;
		else {
			__inc_instance_ref(client);
			client->authorising = true;
		}
	}
	ck_wunlock(&sdata->instance_lock);

	return client;
}

static void sauth_process(ckpool_t *ckp, json_params_t *jp)
{
	json_t *result_val, *json_msg, *err_val = NULL;
	stratum_instance_t *client;
	sdata_t *sdata = ckp->data;
	int mindiff, errnum = 0;
	int64_t client_id;

	client_id = jp->client_id;

	client = preauth_ref_instance_by_id(sdata, client_id);
	if (unlikely(!client)) {
		LOGINFO("Authoriser failed to find client id %"PRId64" in hashtable!", client_id);
		goto out;
	}

	result_val = parse_authorise(client, jp->params, &err_val, &errnum);
	if (json_is_true(result_val)) {
		char *buf;

		ASPRINTF(&buf, "Authorised, welcome to %s %s!", ckp->name,
			 client->user_instance->username);
		stratum_send_message(sdata, client, buf);
		free(buf);
	} else {
		if (errnum < 0)
			stratum_send_message(sdata, client, "Authorisations temporarily offline :(");
		else
			stratum_send_message(sdata, client, "Failed authorisation :(");
	}
	json_msg = json_object();
	json_object_set_new_nocheck(json_msg, "result", result_val);
	json_object_set_new_nocheck(json_msg, "error", err_val ? err_val : json_null());
	steal_json_id(json_msg, jp);
	stratum_add_send(sdata, json_msg, client_id, SM_AUTHRESULT);

	if (!json_is_true(result_val) || !client->suggest_diff)
		goto out;

	/* Update the client now if they have set a valid mindiff different
	 * from the startdiff */
	mindiff = MAX(ckp->mindiff, client->suggest_diff);
	if (mindiff != client->diff) {
		client->diff = mindiff;
		stratum_send_diff(sdata, client);
	}
out:
	if (client)
		dec_instance_ref(sdata, client);
	discard_json_params(jp);

}

static void parse_ckdb_cmd(ckpool_t *ckp, const char *cmd)
{
	json_t *val, *res_val, *arr_val;
	json_error_t err_val;
	size_t index;

	val = json_loads(cmd, 0, &err_val);
	if (unlikely(!val)) {
		LOGWARNING("CKDB MSG %s JSON decode failed(%d): %s", cmd, err_val.line, err_val.text);
		return;
	}
	res_val = json_object_get(val, "diffchange");
	json_array_foreach(res_val, index, arr_val) {
		char *workername;
		int mindiff;

		json_get_string(&workername, arr_val, "workername");
		if (!workername)
			continue;
		json_get_int(&mindiff, arr_val, "difficultydefault");
		set_worker_mindiff(ckp, workername, mindiff);
		dealloc(workername);
	}
	json_decref(val);
}

/* Test a value under lock and set it, returning the original value */
static bool test_and_set(bool *val, mutex_t *lock)
{
	bool ret;

	mutex_lock(lock);
	ret = *val;
	*val = true;
	mutex_unlock(lock);

	return ret;
}

static bool test_and_clear(bool *val, mutex_t *lock)
{
	bool ret;

	mutex_lock(lock);
	ret = *val;
	*val = false;
	mutex_unlock(lock);

	return ret;
}

static void ckdbq_process(ckpool_t *ckp, char *msg)
{
	sdata_t *sdata = ckp->data;
	size_t responselen = 0;
	char *buf = NULL;

	while (!buf) {
		mutex_lock(&sdata->ckdb_lock);
		buf = ckdb_msg_call(ckp, msg);
		mutex_unlock(&sdata->ckdb_lock);

		if (unlikely(!buf)) {
			if (!test_and_set(&sdata->ckdb_offline, &sdata->ckdb_lock))
				LOGWARNING("Failed to talk to ckdb, queueing messages");
			sleep(5);
		}
	}
	free(msg);
	if (test_and_clear(&sdata->ckdb_offline, &sdata->ckdb_lock))
		LOGWARNING("Successfully resumed talking to ckdb");

	/* Process any requests from ckdb that are heartbeat responses with
	 * specific requests. */
	if (likely(buf))
		responselen = strlen(buf);
	if (likely(responselen > 0)) {
		char *response = alloca(responselen);
		int offset = 0;

		memset(response, 0, responselen);
		if (sscanf(buf, "%*d.%*d.%c%n", response, &offset) > 0) {
			strcpy(response+1, buf+offset);
			if (safecmp(response, "ok")) {
				char *cmd;

				cmd = response;
				strsep(&cmd, ".");
				LOGDEBUG("Got ckdb response: %s cmd %s", response, cmd);
				if (cmdmatch(cmd, "heartbeat=")) {
					strsep(&cmd, "=");
					parse_ckdb_cmd(ckp, cmd);
				}
			} else
				LOGWARNING("Got ckdb failure response: %s", buf);
		} else
			LOGWARNING("Got bad ckdb response: %s", buf);
		free(buf);
	}
}

static int transactions_by_jobid(sdata_t *sdata, const int64_t id)
{
	workbase_t *wb;
	int ret = -1;

	ck_rlock(&sdata->workbase_lock);
	HASH_FIND_I64(sdata->workbases, &id, wb);
	if (wb)
		ret = wb->transactions;
	ck_runlock(&sdata->workbase_lock);

	return ret;
}

static json_t *txnhashes_by_jobid(sdata_t *sdata, const int64_t id)
{
	json_t *ret = NULL;
	workbase_t *wb;

	ck_rlock(&sdata->workbase_lock);
	HASH_FIND_I64(sdata->workbases, &id, wb);
	if (wb)
		ret = json_string(wb->txn_hashes);
	ck_runlock(&sdata->workbase_lock);

	return ret;
}

static void send_transactions(ckpool_t *ckp, json_params_t *jp)
{
	const char *msg = json_string_value(jp->method),
		*params = json_string_value(json_array_get(jp->params, 0));
	stratum_instance_t *client = NULL;
	sdata_t *sdata = ckp->data;
	json_t *val, *hashes;
	int64_t job_id = 0;
	time_t now_t;

	if (unlikely(!msg || !strlen(msg))) {
		LOGWARNING("send_transactions received null method");
		goto out;
	}
	val = json_object();
	steal_json_id(val, jp);
	if (cmdmatch(msg, "mining.get_transactions")) {
		int txns;

		/* We don't actually send the transactions as that would use
		 * up huge bandwidth, so we just return the number of
		 * transactions :) . Support both forms of encoding the
		 * request in method name and as a parameter. */
		if (params && strlen(params) > 0)
			sscanf(params, "%lx", &job_id);
		else
			sscanf(msg, "mining.get_transactions(%lx", &job_id);
		txns = transactions_by_jobid(sdata, job_id);
		if (txns != -1) {
			json_set_int(val, "result", txns);
			json_object_set_new_nocheck(val, "error", json_null());
		} else
			json_set_string(val, "error", "Invalid job_id");
		goto out_send;
	}
	if (!cmdmatch(msg, "mining.get_txnhashes")) {
		LOGDEBUG("Unhandled mining get request: %s", msg);
		json_set_string(val, "error", "Unhandled");
		goto out_send;
	}

	client = ref_instance_by_id(sdata, jp->client_id);
	if (unlikely(!client)) {
		LOGINFO("send_transactions failed to find client id %"PRId64" in hashtable!",
			jp->client_id);
		goto out;
	}

	now_t = time(NULL);
	if (now_t - client->last_txns < ckp->update_interval) {
		LOGNOTICE("Rate limiting get_txnhashes on client %"PRId64"!", jp->client_id);
		json_set_string(val, "error", "Ratelimit");
		goto out_send;
	}
	client->last_txns = now_t;
	if (!params || !strlen(params)) {
		json_set_string(val, "error", "Invalid params");
		goto out_send;
	}
	sscanf(params, "%lx", &job_id);
	hashes = txnhashes_by_jobid(sdata, job_id);
	if (hashes) {
		json_object_set_new_nocheck(val, "result", hashes);
		json_object_set_new_nocheck(val, "error", json_null());
	} else
		json_set_string(val, "error", "Invalid job_id");
out_send:
	stratum_add_send(sdata, val, jp->client_id, SM_TXNSRESULT);
out:
	if (client)
		dec_instance_ref(sdata, client);
	discard_json_params(jp);
}

/* Called 32 times per min, we send the updated stats to ckdb of those users
 * who have gone 1 minute between updates. This ends up staggering stats to
 * avoid floods of stat data coming at once. */
static void update_workerstats(ckpool_t *ckp, sdata_t *sdata)
{
	json_entry_t *json_list = NULL, *entry, *tmpentry;
	user_instance_t *user, *tmp;
	char cdfield[64];
	time_t now_t;
	ts_t ts_now;

	if (sdata->ckdb_offline) {
		LOGDEBUG("Not queueing workerstats due to ckdb offline");
		return;
	}

	if (++sdata->stats.userstats_cycle > 0x1f)
		sdata->stats.userstats_cycle = 0;

	ts_realtime(&ts_now);
	sprintf(cdfield, "%lu,%lu", ts_now.tv_sec, ts_now.tv_nsec);
	now_t = ts_now.tv_sec;

	ck_rlock(&sdata->instance_lock);
	HASH_ITER(hh, sdata->user_instances, user, tmp) {
		worker_instance_t *worker;
		uint8_t cycle_mask;

		if (!user->authorised)
			continue;

		/* Select users using a mask to return each user's stats once
		 * every ~10 minutes */
		cycle_mask = user->id & 0x1f;
		if (cycle_mask != sdata->stats.userstats_cycle)
			continue;
		DL_FOREACH(user->worker_instances, worker) {
			double ghs1, ghs5, ghs60, ghs1440;
			json_t *val;
			int elapsed;

			/* Send one lot of stats once the worker is idle if
			 * they have submitted no shares in the last 10 minutes
			 * with the idle bool set. */
			if (worker->idle && worker->notified_idle)
				continue;
			elapsed = now_t - worker->start_time;
			ghs1 = worker->dsps1 * nonces;
			ghs5 = worker->dsps5 * nonces;
			ghs60 = worker->dsps60 * nonces;
			ghs1440 = worker->dsps1440 * nonces;
			JSON_CPACK(val, "{ss,si,ss,ss,sf,sf,sf,sf,sb,ss,ss,ss,ss}",
					"poolinstance", ckp->name,
					"elapsed", elapsed,
					"username", user->username,
					"workername", worker->workername,
					"hashrate", ghs1,
					"hashrate5m", ghs5,
					"hashrate1hr", ghs60,
					"hashrate24hr", ghs1440,
					"idle", worker->idle,
					"createdate", cdfield,
					"createby", "code",
					"createcode", __func__,
					"createinet", ckp->serverurl[0]);
			worker->notified_idle = worker->idle;
			entry = ckalloc(sizeof(json_entry_t));
			entry->val = val;
			DL_APPEND(json_list, entry);
		}
	}
	ck_runlock(&sdata->instance_lock);

	/* Add all entries outside of the instance lock */
	DL_FOREACH_SAFE(json_list, entry, tmpentry) {
		ckdbq_add(ckp, ID_WORKERSTATS, entry->val);
		DL_DELETE(json_list, entry);
		free(entry);
	}
}

static void add_log_entry(log_entry_t **entries, char **fname, char **buf)
{
	log_entry_t *entry = ckalloc(sizeof(log_entry_t));

	entry->fname = *fname;
	*fname = NULL;
	entry->buf = *buf;
	*buf = NULL;
	DL_APPEND(*entries, entry);
}

static void dump_log_entries(log_entry_t **entries)
{
	log_entry_t *entry, *tmpentry;
	FILE *fp;

	DL_FOREACH_SAFE(*entries, entry, tmpentry) {
		DL_DELETE(*entries, entry);
		fp = fopen(entry->fname, "we");
		if (likely(fp)) {
			fprintf(fp, "%s", entry->buf);
			fclose(fp);
		} else
			LOGERR("Failed to fopen %s in dump_log_entries", entry->fname);
		free(entry->fname);
		free(entry->buf);
		free(entry);
	}
}

static void *statsupdate(void *arg)
{
	ckpool_t *ckp = (ckpool_t *)arg;
	sdata_t *sdata = ckp->data;
	pool_stats_t *stats = &sdata->stats;

	pthread_detach(pthread_self());
	rename_proc("statsupdate");

	tv_time(&stats->start_time);
	cksleep_prepare_r(&stats->last_update);
	sleep(1);

	while (42) {
		double ghs, ghs1, ghs5, ghs15, ghs60, ghs360, ghs1440, ghs10080, per_tdiff;
		char suffix1[16], suffix5[16], suffix15[16], suffix60[16], cdfield[64];
		char suffix360[16], suffix1440[16], suffix10080[16];
		stratum_instance_t *client, *tmp;
		log_entry_t *log_entries = NULL;
		user_instance_t *user, *tmpuser;
		char_entry_t *char_list = NULL;
		int idle_workers = 0;
		char *fname, *s, *sp;
		tv_t now, diff;
		ts_t ts_now;
		json_t *val;
		FILE *fp;
		int i;

		tv_time(&now);
		timersub(&now, &stats->start_time, &diff);

		ck_rlock(&sdata->instance_lock);
		HASH_ITER(hh, sdata->stratum_instances, client, tmp) {
			if (!client_active(client))
				continue;

			per_tdiff = tvdiff(&now, &client->last_share);
			/* Decay times per connected instance */
			if (per_tdiff > 60) {
				/* No shares for over a minute, decay to 0 */
				decay_client(client, 0, &now);
				idle_workers++;
				if (per_tdiff > 600)
					client->idle = true;
				continue;
			}
		}

		HASH_ITER(hh, sdata->user_instances, user, tmpuser) {
			worker_instance_t *worker;
			bool idle = false;

			if (!user->authorised)
				continue;

			/* Decay times per worker */
			DL_FOREACH(user->worker_instances, worker) {
				per_tdiff = tvdiff(&now, &worker->last_share);
				if (per_tdiff > 60) {
					decay_worker(worker, 0, &now);
					worker->idle = true;
				}
				ghs = worker->dsps1 * nonces;
				suffix_string(ghs, suffix1, 16, 0);

				ghs = worker->dsps5 * nonces;
				suffix_string(ghs, suffix5, 16, 0);

				ghs = worker->dsps60 * nonces;
				suffix_string(ghs, suffix60, 16, 0);

				ghs = worker->dsps1440 * nonces;
				suffix_string(ghs, suffix1440, 16, 0);

				ghs = worker->dsps10080 * nonces;
				suffix_string(ghs, suffix10080, 16, 0);

				copy_tv(&worker->last_update, &now);

				JSON_CPACK(val, "{ss,ss,ss,ss,ss,si,sI,sf}",
						"hashrate1m", suffix1,
						"hashrate5m", suffix5,
						"hashrate1hr", suffix60,
						"hashrate1d", suffix1440,
						"hashrate7d", suffix10080,
						"lastupdate", now.tv_sec,
						"shares", worker->shares,
						"bestshare", worker->best_diff);

				ASPRINTF(&fname, "%s/workers/%s", ckp->logdir, worker->workername);
				s = json_dumps(val, JSON_NO_UTF8 | JSON_PRESERVE_ORDER | JSON_EOL);
				add_log_entry(&log_entries, &fname, &s);
				json_decref(val);
			}

			/* Decay times per user */
			per_tdiff = tvdiff(&now, &user->last_share);
			if (per_tdiff > 60) {
				decay_user(user, 0, &now);
				idle = true;
			}
			ghs = user->dsps1 * nonces;
			suffix_string(ghs, suffix1, 16, 0);

			ghs = user->dsps5 * nonces;
			suffix_string(ghs, suffix5, 16, 0);

			ghs = user->dsps60 * nonces;
			suffix_string(ghs, suffix60, 16, 0);

			ghs = user->dsps1440 * nonces;
			suffix_string(ghs, suffix1440, 16, 0);

			ghs = user->dsps10080 * nonces;
			suffix_string(ghs, suffix10080, 16, 0);

			copy_tv(&user->last_update, &now);

			JSON_CPACK(val, "{ss,ss,ss,ss,ss,si,si,sI,sf}",
					"hashrate1m", suffix1,
					"hashrate5m", suffix5,
					"hashrate1hr", suffix60,
					"hashrate1d", suffix1440,
					"hashrate7d", suffix10080,
					"lastupdate", now.tv_sec,
					"workers", user->workers,
					"shares", user->shares,
					"bestshare", user->best_diff);

			ASPRINTF(&fname, "%s/users/%s", ckp->logdir, user->username);
			s = json_dumps(val, JSON_NO_UTF8 | JSON_PRESERVE_ORDER | JSON_EOL);
			add_log_entry(&log_entries, &fname, &s);
			if (!idle) {
				s = json_dumps(val, JSON_NO_UTF8 | JSON_PRESERVE_ORDER);
				ASPRINTF(&sp, "User %s:%s", user->username, s);
				dealloc(s);
				add_msg_entry(&char_list, &sp);
			}
			json_decref(val);
		}
		ck_runlock(&sdata->instance_lock);

		/* Dump log entries out of instance_lock */
		dump_log_entries(&log_entries);
		notice_msg_entries(&char_list);

		ghs1 = stats->dsps1 * nonces;
		suffix_string(ghs1, suffix1, 16, 0);

		ghs5 = stats->dsps5 * nonces;
		suffix_string(ghs5, suffix5, 16, 0);

		ghs15 = stats->dsps15 * nonces;
		suffix_string(ghs15, suffix15, 16, 0);

		ghs60 = stats->dsps60 * nonces;
		suffix_string(ghs60, suffix60, 16, 0);

		ghs360 = stats->dsps360 * nonces;
		suffix_string(ghs360, suffix360, 16, 0);

		ghs1440 = stats->dsps1440 * nonces;
		suffix_string(ghs1440, suffix1440, 16, 0);

		ghs10080 = stats->dsps10080 * nonces;
		suffix_string(ghs10080, suffix10080, 16, 0);

		ASPRINTF(&fname, "%s/pool/pool.status", ckp->logdir);
		fp = fopen(fname, "we");
		if (unlikely(!fp))
			LOGERR("Failed to fopen %s", fname);
		dealloc(fname);

		JSON_CPACK(val, "{si,si,si,si,si,si}",
				"runtime", diff.tv_sec,
				"lastupdate", now.tv_sec,
				"Users", stats->users,
				"Workers", stats->workers,
				"Idle", idle_workers,
				"Disconnected", stats->disconnected);
		s = json_dumps(val, JSON_NO_UTF8 | JSON_PRESERVE_ORDER);
		json_decref(val);
		LOGNOTICE("Pool:%s", s);
		fprintf(fp, "%s\n", s);
		dealloc(s);

		JSON_CPACK(val, "{ss,ss,ss,ss,ss,ss,ss}",
				"hashrate1m", suffix1,
				"hashrate5m", suffix5,
				"hashrate15m", suffix15,
				"hashrate1hr", suffix60,
				"hashrate6hr", suffix360,
				"hashrate1d", suffix1440,
				"hashrate7d", suffix10080);
		s = json_dumps(val, JSON_NO_UTF8 | JSON_PRESERVE_ORDER);
		json_decref(val);
		LOGNOTICE("Pool:%s", s);
		fprintf(fp, "%s\n", s);
		dealloc(s);

		JSON_CPACK(val, "{sf,sf,sf,sf}",
				"SPS1m", stats->sps1,
				"SPS5m", stats->sps5,
				"SPS15m", stats->sps15,
				"SPS1h", stats->sps60);
		s = json_dumps(val, JSON_NO_UTF8 | JSON_PRESERVE_ORDER);
		json_decref(val);
		LOGNOTICE("Pool:%s", s);
		fprintf(fp, "%s\n", s);
		dealloc(s);
		fclose(fp);

		if (ckp->proxy && sdata->proxy) {
			proxy_t *proxy, *proxytmp, *subproxy, *subtmp;

			mutex_lock(&sdata->proxy_lock);
			JSON_CPACK(val, "{sI,si,si}",
				   "current", sdata->proxy->id,
				   "active", HASH_COUNT(sdata->proxies),
				   "total", sdata->proxy_count);
			mutex_unlock(&sdata->proxy_lock);

			s = json_dumps(val, JSON_NO_UTF8 | JSON_PRESERVE_ORDER);
			json_decref(val);
			LOGNOTICE("Proxy:%s", s);
			dealloc(s);

			mutex_lock(&sdata->proxy_lock);
			HASH_ITER(hh, sdata->proxies, proxy, proxytmp) {
				JSON_CPACK(val, "{sI,si,sI,sb}",
					   "id", proxy->id,
					   "subproxies", proxy->subproxy_count,
					   "clients", proxy->combined_clients,
					   "alive", !proxy->dead);
				s = json_dumps(val, JSON_NO_UTF8 | JSON_PRESERVE_ORDER);
				json_decref(val);
				ASPRINTF(&sp, "Proxies:%s", s);
				dealloc(s);
				add_msg_entry(&char_list, &sp);
				HASH_ITER(sh, proxy->subproxies, subproxy, subtmp) {
					JSON_CPACK(val, "{sI,si,si,sI,sI,sf,sb}",
						   "id", subproxy->id,
						   "subid", subproxy->subid,
						   "nonce2len", subproxy->nonce2len,
						   "clients", subproxy->bound_clients,
						   "maxclients", subproxy->max_clients,
						   "diff", subproxy->diff,
						   "alive", !subproxy->dead);
					s = json_dumps(val, JSON_NO_UTF8 | JSON_PRESERVE_ORDER);
					json_decref(val);
					ASPRINTF(&sp, "Subproxies:%s", s);
					dealloc(s);
					add_msg_entry(&char_list, &sp);
				}
			}
			mutex_unlock(&sdata->proxy_lock);
			info_msg_entries(&char_list);
		}

		ts_realtime(&ts_now);
		sprintf(cdfield, "%lu,%lu", ts_now.tv_sec, ts_now.tv_nsec);
		JSON_CPACK(val, "{ss,si,si,si,sf,sf,sf,sf,ss,ss,ss,ss}",
				"poolinstance", ckp->name,
				"elapsed", diff.tv_sec,
				"users", stats->users,
				"workers", stats->workers,
				"hashrate", ghs1,
				"hashrate5m", ghs5,
				"hashrate1hr", ghs60,
				"hashrate24hr", ghs1440,
				"createdate", cdfield,
				"createby", "code",
				"createcode", __func__,
				"createinet", ckp->serverurl[0]);
		ckdbq_add(ckp, ID_POOLSTATS, val);

		/* Update stats 32 times per minute to divide up userstats for
		 * ckdb, displaying status every minute. */
		for (i = 0; i < 32; i++) {
			cksleep_ms_r(&stats->last_update, 1875);
			cksleep_prepare_r(&stats->last_update);
			update_workerstats(ckp, sdata);

			mutex_lock(&sdata->stats_lock);
			stats->accounted_shares += stats->unaccounted_shares;
			stats->accounted_diff_shares += stats->unaccounted_diff_shares;
			stats->accounted_rejects += stats->unaccounted_rejects;

			decay_time(&stats->sps1, stats->unaccounted_shares, 1.875, MIN1);
			decay_time(&stats->sps5, stats->unaccounted_shares, 1.875, MIN5);
			decay_time(&stats->sps15, stats->unaccounted_shares, 1.875, MIN15);
			decay_time(&stats->sps60, stats->unaccounted_shares, 1.875, HOUR);

			decay_time(&stats->dsps1, stats->unaccounted_diff_shares, 1.875, MIN1);
			decay_time(&stats->dsps5, stats->unaccounted_diff_shares, 1.875, MIN5);
			decay_time(&stats->dsps15, stats->unaccounted_diff_shares, 1.875, MIN15);
			decay_time(&stats->dsps60, stats->unaccounted_diff_shares, 1.875, HOUR);
			decay_time(&stats->dsps360, stats->unaccounted_diff_shares, 1.875, HOUR6);
			decay_time(&stats->dsps1440, stats->unaccounted_diff_shares, 1.875, DAY);
			decay_time(&stats->dsps10080, stats->unaccounted_diff_shares, 1.875, WEEK);

			stats->unaccounted_shares =
			stats->unaccounted_diff_shares =
			stats->unaccounted_rejects = 0;
			mutex_unlock(&sdata->stats_lock);
		}
	}

	return NULL;
}

/* Sends a heartbeat to ckdb every second to maintain the relationship of
 * ckpool always initiating a request -> getting a ckdb response, but allows
 * ckdb to provide specific commands to ckpool. */
static void *ckdb_heartbeat(void *arg)
{
	ckpool_t *ckp = (ckpool_t *)arg;
	sdata_t *sdata = ckp->data;

	pthread_detach(pthread_self());
	rename_proc("heartbeat");

	while (42) {
		char cdfield[64];
		ts_t ts_now;
		json_t *val;

		cksleep_ms(1000);
		if (unlikely(!ckmsgq_empty(sdata->ckdbq))) {
			LOGDEBUG("Witholding heartbeat due to ckdb messages being queued");
			continue;
		}
		ts_realtime(&ts_now);
		sprintf(cdfield, "%lu,%lu", ts_now.tv_sec, ts_now.tv_nsec);
		JSON_CPACK(val, "{ss,ss,ss,ss}",
				"createdate", cdfield,
				"createby", "code",
				"createcode", __func__,
				"createinet", ckp->serverurl[0]);
		ckdbq_add(ckp, ID_HEARTBEAT, val);
	}
	return NULL;
}

static void read_poolstats(ckpool_t *ckp)
{
	char *s = alloca(4096), *pstats, *dsps, *sps;
	sdata_t *sdata = ckp->data;
	pool_stats_t *stats = &sdata->stats;
	int tvsec_diff = 0, ret;
	tv_t now, last;
	json_t *val;
	FILE *fp;

	snprintf(s, 4095, "%s/pool/pool.status", ckp->logdir);
	fp = fopen(s, "re");
	if (!fp) {
		LOGINFO("Pool does not have a logfile to read");
		return;
	}
	memset(s, 0, 4096);
	ret = fread(s, 1, 4095, fp);
	fclose(fp);
	if (ret < 1 || !strlen(s)) {
		LOGDEBUG("No string to read in pool logfile");
		return;
	}
	/* Strip out end of line terminators */
	pstats = strsep(&s, "\n");
	dsps = strsep(&s, "\n");
	sps = strsep(&s, "\n");
	if (!s) {
		LOGINFO("Failed to find EOL in pool logfile");
		return;
	}
	val = json_loads(pstats, 0, NULL);
	if (!val) {
		LOGINFO("Failed to json decode pstats line from pool logfile: %s", pstats);
		return;
	}
	tv_time(&now);
	last.tv_sec = 0;
	json_get_int64(&last.tv_sec, val, "lastupdate");
	json_decref(val);
	LOGINFO("Successfully read pool pstats: %s", pstats);

	val = json_loads(dsps, 0, NULL);
	if (!val) {
		LOGINFO("Failed to json decode dsps line from pool logfile: %s", sps);
		return;
	}
	stats->dsps1 = dsps_from_key(val, "hashrate1m");
	stats->dsps5 = dsps_from_key(val, "hashrate5m");
	stats->dsps15 = dsps_from_key(val, "hashrate15m");
	stats->dsps60 = dsps_from_key(val, "hashrate1hr");
	stats->dsps360 = dsps_from_key(val, "hashrate6hr");
	stats->dsps1440 = dsps_from_key(val, "hashrate1d");
	stats->dsps10080 = dsps_from_key(val, "hashrate7d");
	json_decref(val);
	LOGINFO("Successfully read pool dsps: %s", dsps);

	val = json_loads(sps, 0, NULL);
	if (!val) {
		LOGINFO("Failed to json decode sps line from pool logfile: %s", dsps);
		return;
	}
	json_get_double(&stats->sps1, val, "SPS1m");
	json_get_double(&stats->sps5, val, "SPS5m");
	json_get_double(&stats->sps15, val, "SPS15m");
	json_get_double(&stats->sps60, val, "SPS1h");
	json_decref(val);

	LOGINFO("Successfully read pool sps: %s", sps);
	if (last.tv_sec)
		tvsec_diff = now.tv_sec - last.tv_sec - 60;
	if (tvsec_diff > 60) {
		LOGNOTICE("Old pool stats indicate pool down for %d seconds, decaying stats",
			  tvsec_diff);
		decay_time(&stats->sps1, 0, tvsec_diff, MIN1);
		decay_time(&stats->sps5, 0, tvsec_diff, MIN5);
		decay_time(&stats->sps15, 0, tvsec_diff, MIN15);
		decay_time(&stats->sps60, 0, tvsec_diff, HOUR);

		decay_time(&stats->dsps1, 0, tvsec_diff, MIN1);
		decay_time(&stats->dsps5, 0, tvsec_diff, MIN5);
		decay_time(&stats->dsps15, 0, tvsec_diff, MIN15);
		decay_time(&stats->dsps60, 0, tvsec_diff, HOUR);
		decay_time(&stats->dsps360, 0, tvsec_diff, HOUR6);
		decay_time(&stats->dsps1440, 0, tvsec_diff, DAY);
		decay_time(&stats->dsps10080, 0, tvsec_diff, WEEK);
	}
}

/* Braindead check to see if this btcaddress is an M of N script address which
 * is currently unsupported as a generation address. */
static bool script_address(const char *btcaddress)
{
	return btcaddress[0] == '3';
}

int stratifier(proc_instance_t *pi)
{
	pthread_t pth_blockupdate, pth_statsupdate, pth_heartbeat;
	ckpool_t *ckp = pi->ckp;
	int ret = 1, threads;
	int64_t randomiser;
	char *buf = NULL;
	sdata_t *sdata;

	LOGWARNING("%s stratifier starting", ckp->name);
	sdata = ckzalloc(sizeof(sdata_t));
	ckp->data = sdata;
	sdata->ckp = ckp;
	sdata->verbose = true;

	/* Wait for the generator to have something for us */
	do {
		if (!ping_main(ckp)) {
			ret = 1;
			goto out;
		}
		if (ckp->proxy)
			break;
		buf = send_recv_proc(ckp->generator, "ping");
	} while (!buf);
	dealloc(buf);

	if (!ckp->proxy) {
		if (!test_address(ckp, ckp->btcaddress)) {
			LOGEMERG("Fatal: btcaddress invalid according to bitcoind");
			goto out;
		}

		/* Store this for use elsewhere */
		hex2bin(scriptsig_header_bin, scriptsig_header, 41);
		if (script_address(ckp->btcaddress)) {
			address_to_scripttxn(sdata->pubkeytxnbin, ckp->btcaddress);
			sdata->pubkeytxnlen = 23;
		} else {
			address_to_pubkeytxn(sdata->pubkeytxnbin, ckp->btcaddress);
			sdata->pubkeytxnlen = 25;
		}

		if (test_address(ckp, ckp->donaddress)) {
			ckp->donvalid = true;
			if (script_address(ckp->donaddress)) {
				sdata->donkeytxnlen = 23;
				address_to_scripttxn(sdata->donkeytxnbin, ckp->donaddress);
			} else {
				sdata->donkeytxnlen = 25;
				address_to_pubkeytxn(sdata->donkeytxnbin, ckp->donaddress);
			}
		}
	}

	randomiser = time(NULL);
	sdata->enonce1_64 = htole64(randomiser);
	/* Set the initial id to time as high bits so as to not send the same
	 * id on restarts */
	randomiser <<= 32;
	if (!ckp->proxy)
		sdata->blockchange_id = sdata->workbase_id = randomiser;

	if (!ckp->serverurls) {
		ckp->serverurl[0] = "127.0.0.1";
		ckp->serverurls = 1;
	}
	cklock_init(&sdata->instance_lock);
	cksem_init(&sdata->update_sem);
	cksem_post(&sdata->update_sem);

	mutex_init(&sdata->ckdb_lock);
	mutex_init(&sdata->ckdb_msg_lock);
	/* Create half as many share processing threads as there are CPUs */
	threads = sysconf(_SC_NPROCESSORS_ONLN) / 2 ? : 1;
	sdata->sshareq = create_ckmsgqs(ckp, "sprocessor", &sshare_process, threads);
	/* Create 1/4 as many stratum processing threads as there are CPUs */
	if (ckp->node)
		threads = 1;
	else {
		sdata->ssends = create_ckmsgq(ckp, "ssender", &ssend_process);
		threads = threads / 2 ? : 1;
		sdata->sauthq = create_ckmsgq(ckp, "authoriser", &sauth_process);
		sdata->stxnq = create_ckmsgq(ckp, "stxnq", &send_transactions);
	}
	sdata->srecvs = create_ckmsgqs(ckp, "sreceiver", &srecv_process, threads);
	if (!CKP_STANDALONE(ckp)) {
		sdata->ckdbq = create_ckmsgq(ckp, "ckdbqueue", &ckdbq_process);
		create_pthread(&pth_heartbeat, ckdb_heartbeat, ckp);
	}
	read_poolstats(ckp);

	cklock_init(&sdata->workbase_lock);
	if (!ckp->proxy)
		create_pthread(&pth_blockupdate, blockupdate, ckp);
	else {
		mutex_init(&sdata->proxy_lock);
	}

	mutex_init(&sdata->stats_lock);
	if (!ckp->passthrough || ckp->node)
		create_pthread(&pth_statsupdate, statsupdate, ckp);

	mutex_init(&sdata->share_lock);
	mutex_init(&sdata->block_lock);

	create_unix_receiver(pi);

	LOGWARNING("%s stratifier ready", ckp->name);

	ret = stratum_loop(ckp, pi);
out:
	if (ckp->proxy) {
		proxy_t *proxy, *tmpproxy;

		mutex_lock(&sdata->proxy_lock);
		HASH_ITER(hh, sdata->proxies, proxy, tmpproxy) {
			HASH_DEL(sdata->proxies, proxy);
			dealloc(proxy);
		}
		mutex_unlock(&sdata->proxy_lock);
	}
	dealloc(ckp->data);
	return process_exit(ckp, pi, ret);
}<|MERGE_RESOLUTION|>--- conflicted
+++ resolved
@@ -275,11 +275,7 @@
 			 * or other problem and should be dropped lazily if
 			 * this is set to 2 */
 
-<<<<<<< HEAD
-	bool reconnect; /* Do we need to send this client a reconnect message */
-=======
 	bool reconnect; /* This client really needs to reconnect */
->>>>>>> 407d8a87
 	time_t reconnect_request; /* The time we sent a reconnect message */
 
 	user_instance_t *user_instance;
@@ -315,12 +311,6 @@
 
 struct proxy_base {
 	UT_hash_handle hh;
-<<<<<<< HEAD
-	int id;
-
-	double diff;
-
-=======
 	UT_hash_handle sh; /* For subproxy hashlist */
 	proxy_t *next; /* For retired subproxies */
 	proxy_t *prev;
@@ -339,7 +329,6 @@
 	char url[128];
 	char auth[128];
 	char pass[128];
->>>>>>> 407d8a87
 	char enonce1[32];
 	uchar enonce1bin[16];
 	int enonce1constlen;
@@ -350,11 +339,6 @@
 
 	bool subscribed;
 	bool notified;
-<<<<<<< HEAD
-};
-
-typedef struct proxy_base proxy_t;
-=======
 
 	int64_t clients; /* Incrementing client count */
 	int64_t max_clients; /* Maximum number of clients per subproxy */
@@ -419,7 +403,6 @@
 };
 
 #define ID_COUNT (sizeof(ckdb_ids)/sizeof(char *))
->>>>>>> 407d8a87
 
 struct stratifier_data {
 	ckpool_t *ckp;
@@ -502,17 +485,11 @@
 	/* Generator message priority */
 	int gen_priority;
 
-<<<<<<< HEAD
-	proxy_t *proxy; /* Current proxy in use */
-	proxy_t *proxies; /* Hashlist of all proxies */
-	mutex_t proxy_lock; /* Protects all proxy data */
-=======
 	int proxy_count; /* Total proxies generated (not necessarily still alive) */
 	proxy_t *proxy; /* Current proxy in use */
 	proxy_t *proxies; /* Hashlist of all proxies */
 	mutex_t proxy_lock; /* Protects all proxy data */
 	proxy_t *subproxy; /* Which subproxy this sdata belongs to in proxy mode */
->>>>>>> 407d8a87
 };
 
 typedef struct json_entry json_entry_t;
@@ -1313,23 +1290,11 @@
 	send_proc(ckp->connector, buf);
 }
 
-static void connector_drop_client(ckpool_t *ckp, const int64_t id)
-{
-	char buf[256];
-
-	LOGDEBUG("Stratifier requesting connector drop client %"PRId64, id);
-	snprintf(buf, 255, "dropclient=%"PRId64, id);
-	send_proc(ckp->connector, buf);
-}
-
 static void drop_allclients(ckpool_t *ckp)
 {
 	stratum_instance_t *client, *tmp;
 	sdata_t *sdata = ckp->data;
-<<<<<<< HEAD
-=======
 	int kills = 0;
->>>>>>> 407d8a87
 
 	ck_wlock(&sdata->instance_lock);
 	HASH_ITER(hh, sdata->stratum_instances, client, tmp) {
@@ -1342,13 +1307,6 @@
 			client->dropped = true;
 		kills++;
 		connector_drop_client(ckp, client_id);
-<<<<<<< HEAD
-	}
-	HASH_ITER(hh, sdata->disconnected_instances, client, tmp) {
-		disconnects++;
-		__del_disconnected(sdata, client);
-=======
->>>>>>> 407d8a87
 	}
 	sdata->stats.users = sdata->stats.workers = 0;
 	ck_wunlock(&sdata->instance_lock);
@@ -1357,137 +1315,6 @@
 		LOGNOTICE("Dropped %d instances for dropall request", kills);
 }
 
-<<<<<<< HEAD
-static proxy_t *__generate_proxy(sdata_t *sdata, const int id)
-{
-	proxy_t *proxy = ckzalloc(sizeof(proxy_t));
-
-	proxy->id = id;
-	HASH_ADD_INT(sdata->proxies, id, proxy);
-	return proxy;
-}
-
-/* Find proxy by id number, generate one if none exist yet by that id */
-static proxy_t *__proxy_by_id(sdata_t *sdata, const int id)
-{
-	proxy_t *proxy;
-
-	HASH_FIND_INT(sdata->proxies, &id, proxy);
-	if (unlikely(!proxy)) {
-		proxy = __generate_proxy(sdata, id);
-		LOGINFO("Stratifier added new proxy %d", id);
-	}
-
-	return proxy;
-}
-
-static proxy_t *proxy_by_id(sdata_t *sdata, const int id)
-{
-	proxy_t *proxy;
-
-	mutex_lock(&sdata->proxy_lock);
-	proxy = __proxy_by_id(sdata, id);
-	mutex_unlock(&sdata->proxy_lock);
-
-	return proxy;
-}
-
-/* Iterates over all clients and sets the reconnect bool for the message
- * to be sent lazily next time they speak to us. */
-static void reconnect_clients(sdata_t *sdata)
-{
-	stratum_instance_t *client, *tmp;
-
-	ck_rlock(&sdata->instance_lock);
-	HASH_ITER(hh, sdata->stratum_instances, client, tmp) {
-		client->reconnect = true;
-	}
-	ck_runlock(&sdata->instance_lock);
-}
-
-static proxy_t *current_proxy(sdata_t *sdata)
-{
-	proxy_t *proxy;
-
-	mutex_lock(&sdata->proxy_lock);
-	proxy = sdata->proxy;
-	mutex_unlock(&sdata->proxy_lock);
-
-	return proxy;
-}
-
-static void update_subscribe(ckpool_t *ckp, const char *cmd)
-{
-	sdata_t *sdata = ckp->data;
-	const char *buf;
-	proxy_t *proxy;
-	json_t *val;
-	int id = 0;
-
-	if (unlikely(strlen(cmd) < 11)) {
-		LOGWARNING("Received zero length string for subscribe in update_subscribe");
-		return;
-	}
-	buf = cmd + 10;
-	LOGDEBUG("Update subscribe: %s", buf);
-	val = json_loads(buf, 0, NULL);
-	if (unlikely(!val)) {
-		LOGWARNING("Failed to json decode subscribe response in update_subscribe");
-		return;
-	}
-	json_get_int(&id, val, "proxy");
-
-	LOGNOTICE("Got updated subscribe for proxy %d", id);
-
-	proxy = proxy_by_id(sdata, id);
-	proxy->notified = false; /* Reset this */
-
-	ck_wlock(&sdata->workbase_lock);
-	proxy->subscribed = true;
-	proxy->diff = ckp->startdiff;
-	/* Length is checked by generator */
-	strcpy(proxy->enonce1, json_string_value(json_object_get(val, "enonce1")));
-	proxy->enonce1constlen = strlen(proxy->enonce1) / 2;
-	hex2bin(proxy->enonce1bin, proxy->enonce1, proxy->enonce1constlen);
-	proxy->nonce2len = json_integer_value(json_object_get(val, "nonce2len"));
-	if (ckp->clientsvspeed) {
-		if (proxy->nonce2len > 5)
-			proxy->enonce1varlen = 4;
-		else if (proxy->nonce2len > 3)
-			proxy->enonce1varlen = 2;
-		else
-			proxy->enonce1varlen = 1;
-	} else {
-		if (proxy->nonce2len > 7)
-			proxy->enonce1varlen = 4;
-		else if (proxy->nonce2len > 5)
-			proxy->enonce1varlen = 2;
-		else
-			proxy->enonce1varlen = 1;
-	}
-	proxy->enonce2varlen = proxy->nonce2len - proxy->enonce1varlen;
-	ck_wunlock(&sdata->workbase_lock);
-
-	LOGNOTICE("Upstream pool extranonce2 length %d, max proxy clients %lld",
-		  proxy->nonce2len, 1ll << (proxy->enonce1varlen * 8));
-
-	json_decref(val);
-}
-
-static void update_notify(ckpool_t *ckp, const char *cmd)
-{
-	bool new_block = false, clean;
-	sdata_t *sdata = ckp->data;
-	char header[228];
-	const char *buf;
-	proxy_t *proxy;
-	workbase_t *wb;
-	int i, id = 0;
-	json_t *val;
-
-	if (unlikely(strlen(cmd) < 8)) {
-		LOGWARNING("Zero length string passed to update_notify");
-=======
 /* Copy only the relevant parts of the master sdata for each subproxy */
 static sdata_t *duplicate_sdata(const sdata_t *sdata)
 {
@@ -1737,7 +1564,6 @@
 
 	headroom = current_headroom(sdata, &proxy);
 	if (!proxy)
->>>>>>> 407d8a87
 		return;
 
 	ck_rlock(&sdata->instance_lock);
@@ -1849,36 +1675,6 @@
 		LOGINFO("%d clients flagged to reconnect from dead proxy %d:%d", reconnects,
 			id, subid);
 	}
-<<<<<<< HEAD
-	buf = cmd + 7; /* "notify=" */
-	LOGDEBUG("Update notify: %s", buf);
-
-	val = json_loads(buf, 0, NULL);
-	if (unlikely(!val)) {
-		LOGWARNING("Failed to json decode in update_notify");
-		return;
-	}
-	json_get_int(&id, val, "proxy");
-	proxy = proxy_by_id(sdata, id);
-	if (unlikely(!proxy->subscribed)) {
-		LOGNOTICE("No valid proxy %d subscription to update notify yet", id);
-		goto out;
-	}
-	LOGNOTICE("Got updated notify for proxy %d", id);
-	if (proxy != current_proxy(sdata)) {
-		LOGINFO("Notify from backup proxy");
-		goto out;
-	}
-
-	if (!proxy->notified) {
-		/* This is the first notification from the current proxy, tell
-		 * clients now to reconnect since we have enough information to
-		 * switch. */
-		proxy->notified = true;
-		reconnect_clients(sdata);
-	}
-
-=======
 	/* When a proxy dies, recruit more of the global proxies for them to
 	 * fail over to in case user proxies are unavailable. */
 	if (headroom < 0)
@@ -2080,7 +1876,6 @@
 	}
 	LOGINFO("Got updated notify for proxy %d:%d", id, subid);
 
->>>>>>> 407d8a87
 	wb = ckzalloc(sizeof(workbase_t));
 	wb->ckp = ckp;
 	wb->proxy = true;
@@ -2119,26 +1914,15 @@
 	hex2bin(wb->headerbin, header, 112);
 	wb->txn_hashes = ckzalloc(1);
 
-<<<<<<< HEAD
-	ck_rlock(&sdata->workbase_lock);
-=======
 	dsdata = proxy->sdata;
 
 	ck_rlock(&dsdata->workbase_lock);
->>>>>>> 407d8a87
 	strcpy(wb->enonce1const, proxy->enonce1);
 	wb->enonce1constlen = proxy->enonce1constlen;
 	memcpy(wb->enonce1constbin, proxy->enonce1bin, wb->enonce1constlen);
 	wb->enonce1varlen = proxy->enonce1varlen;
 	wb->enonce2varlen = proxy->enonce2varlen;
 	wb->diff = proxy->diff;
-<<<<<<< HEAD
-	ck_runlock(&sdata->workbase_lock);
-
-	add_base(ckp, wb, &new_block);
-
-	stratum_broadcast_update(sdata, new_block | clean);
-=======
 	ck_runlock(&dsdata->workbase_lock);
 
 	add_base(ckp, dsdata, wb, &new_block);
@@ -2159,7 +1943,6 @@
 	LOGINFO("Proxy %d:%d broadcast updated stratum notify with%s clean", id,
 		subid, clean ? "" : "out");
 	stratum_broadcast_update(dsdata, wb, clean);
->>>>>>> 407d8a87
 out:
 	json_decref(val);
 }
@@ -2171,17 +1954,10 @@
 	sdata_t *sdata = ckp->data, *dsdata;
 	stratum_instance_t *client, *tmp;
 	double old_diff, diff;
-<<<<<<< HEAD
-	const char *buf;
-	proxy_t *proxy;
-	json_t *val;
-	int id = 0;
-=======
 	int id = 0, subid = 0;
 	const char *buf;
 	proxy_t *proxy;
 	json_t *val;
->>>>>>> 407d8a87
 
 	if (unlikely(strlen(cmd) < 6)) {
 		LOGWARNING("Zero length string passed to update_diff");
@@ -2190,28 +1966,6 @@
 	buf = cmd + 5; /* "diff=" */
 	LOGDEBUG("Update diff: %s", buf);
 
-<<<<<<< HEAD
-	if (unlikely(strlen(cmd) < 6)) {
-		LOGWARNING("Zero length string passed to update_diff");
-		return;
-	}
-	buf = cmd + 5; /* "diff=" */
-	LOGDEBUG("Update diff: %s", buf);
-
-	val = json_loads(buf, 0, NULL);
-	if (unlikely(!val)) {
-		LOGWARNING("Failed to json decode in update_diff");
-		return;
-	}
-	json_get_int(&id, val, "proxy");
-	json_dblcpy(&diff, val, "diff");
-	json_decref(val);
-
-	LOGNOTICE("Got updated diff for proxy %d", id);
-	proxy = proxy_by_id(sdata, id);
-	if (proxy != current_proxy(sdata)) {
-		LOGINFO("Diff from backup proxy");
-=======
 	val = json_loads(buf, 0, NULL);
 	if (unlikely(!val)) {
 		LOGWARNING("Failed to json decode in update_diff");
@@ -2226,7 +1980,6 @@
 	proxy = existing_subproxy(sdata, id, subid);
 	if (!proxy) {
 		LOGINFO("No existing subproxy %d:%d to update diff", id, subid);
->>>>>>> 407d8a87
 		return;
 	}
 
@@ -2235,12 +1988,6 @@
 	if (unlikely(diff < 1))
 		diff = 1;
 
-<<<<<<< HEAD
-	ck_wlock(&sdata->workbase_lock);
-	old_diff = sdata->proxy->diff;
-	sdata->current_workbase->diff = sdata->proxy->diff = diff;
-	ck_wunlock(&sdata->workbase_lock);
-=======
 	dsdata = proxy->sdata;
 
 	if (unlikely(!dsdata->current_workbase)) {
@@ -2252,7 +1999,6 @@
 	old_diff = proxy->diff;
 	dsdata->current_workbase->diff = proxy->diff = diff;
 	ck_wunlock(&dsdata->workbase_lock);
->>>>>>> 407d8a87
 
 	if (old_diff < diff)
 		return;
@@ -2616,53 +2362,14 @@
 
 static void drop_client(ckpool_t *ckp, sdata_t *sdata, const int64_t id)
 {
-<<<<<<< HEAD
-	sdata_t *sdata = ckp->data;
-
-	mutex_lock(&sdata->stats_lock);
-	sdata->stats.workers++;
-	if (!instance->workers++)
-		sdata->stats.users++;
-	mutex_unlock(&sdata->stats_lock);
-}
-
-static void dec_worker(ckpool_t *ckp, user_instance_t *instance)
-{
-	sdata_t *sdata = ckp->data;
-
-	mutex_lock(&sdata->stats_lock);
-	sdata->stats.workers--;
-	if (!--instance->workers)
-		sdata->stats.users--;
-	mutex_unlock(&sdata->stats_lock);
-}
-
-static void drop_client(ckpool_t *ckp, sdata_t *sdata, const int64_t id)
-{
-	stratum_instance_t *client, *tmp;
-	user_instance_t *user = NULL;
-	int dropped = 0, aged = 0;
-	time_t now_t = time(NULL);
-=======
 	char_entry_t *entries = NULL;
 	stratum_instance_t *client;
 	char *msg;
->>>>>>> 407d8a87
 
 	LOGINFO("Stratifier asked to drop client %"PRId64, id);
 
 	ck_wlock(&sdata->instance_lock);
 	client = __instance_by_id(sdata, id);
-<<<<<<< HEAD
-	/* Upgrade to write lock */
-	ck_ulock(&sdata->instance_lock);
-	if (client) {
-		/* If the client is still holding a reference, don't drop them
-		 * now but wait till the reference is dropped */
-		if (!client->ref) {
-			user = client->user_instance;
-			dropped = __drop_client(sdata, client, user);
-=======
 	if (client && !client->dropped) {
 		__disconnect_session(sdata, client);
 		/* If the client is still holding a reference, don't drop them
@@ -2670,7 +2377,6 @@
 		if (!client->ref) {
 			__drop_client(sdata, client, false, &msg);
 			add_msg_entry(&entries, &msg);
->>>>>>> 407d8a87
 		} else
 			client->dropped = true;
 	}
@@ -3574,25 +3280,6 @@
 	_Close(sockd);
 }
 
-/* Sets the currently active proxy. Clients will be told to reconnect once the
- * first notify data comes from this proxy. */
-static void set_proxy(sdata_t *sdata, const char *buf)
-{
-	proxy_t *proxy;
-	int id = 0;
-
-	sscanf(buf, "proxy=%d", &id);
-
-	mutex_lock(&sdata->proxy_lock);
-	proxy = __proxy_by_id(sdata, id);
-	sdata->proxy = proxy;
-	mutex_unlock(&sdata->proxy_lock);
-
-	/* We will receive a notification immediately after this and it should
-	 * be the flag to reconnect clients. */
-	proxy->notified = false;
-}
-
 static void srecv_process(ckpool_t *ckp, char *buf);
 
 static int stratum_loop(ckpool_t *ckp, proc_instance_t *pi)
@@ -3739,8 +3426,6 @@
 			LOGDEBUG("Stratifier failed to parse dropclient command: %s", buf);
 		else
 			drop_client(ckp, sdata, client_id);
-<<<<<<< HEAD
-=======
 	} else if (cmdmatch(buf, "reconnclient")) {
 		int64_t client_id;
 
@@ -3749,7 +3434,6 @@
 			LOGWARNING("Stratifier failed to parse reconnclient command: %s", buf);
 		else
 			reconnect_client_id(sdata, client_id);
->>>>>>> 407d8a87
 	} else if (cmdmatch(buf, "dropall")) {
 		drop_allclients(ckp);
 	} else if (cmdmatch(buf, "block")) {
@@ -3758,13 +3442,8 @@
 		block_reject(sdata, buf + 8);
 	} else if (cmdmatch(buf, "reconnect")) {
 		request_reconnect(sdata, buf);
-<<<<<<< HEAD
-	} else if (cmdmatch(buf, "proxy")) {
-		set_proxy(sdata, buf);
-=======
 	} else if (cmdmatch(buf, "deadproxy")) {
 		dead_proxy(sdata, buf);
->>>>>>> 407d8a87
 	} else if (cmdmatch(buf, "loglevel")) {
 		sscanf(buf, "loglevel=%d", &ckp->loglevel);
 	} else
@@ -5569,10 +5248,6 @@
 	if (unlikely(cmdmatch(method, "mining.passthrough"))) {
 		char buf[256];
 
-<<<<<<< HEAD
-		LOGNOTICE("Adding passthrough client %"PRId64, client_id);
-=======
->>>>>>> 407d8a87
 		/* We need to inform the connector process that this client
 		 * is a passthrough and to manage its messages accordingly. No
 		 * data from this client id should ever come back to this
@@ -5586,13 +5261,8 @@
 
 	/* We should only accept subscribed requests from here on */
 	if (!client->subscribed) {
-<<<<<<< HEAD
-		LOGINFO("Dropping unsubscribed client %"PRId64, client_id);
-		connector_drop_client(client->ckp, client_id);
-=======
 		LOGINFO("Dropping unsubscribed client %"PRId64" %s", client_id, client->address);
 		connector_drop_client(ckp, client_id);
->>>>>>> 407d8a87
 		return;
 	}
 
@@ -5611,16 +5281,8 @@
 
 	/* We should only accept authorised requests from here on */
 	if (!client->authorised) {
-<<<<<<< HEAD
-		/* Dropping unauthorised clients here also allows the
-		 * stratifier process to restart since it will have lost all
-		 * the stratum instance data. Clients will just reconnect. */
-		LOGINFO("Dropping unauthorised client %"PRId64, client_id);
-		connector_drop_client(client->ckp, client_id);
-=======
 		LOGINFO("Dropping %s from unauthorised client %"PRId64" %s", method,
 			client_id, client->address);
->>>>>>> 407d8a87
 		return;
 	}
 
@@ -5772,14 +5434,9 @@
 	json_t *val = msg->json_msg, *id_val, *method, *params;
 	int64_t client_id = msg->client_id;
 
-<<<<<<< HEAD
-	if (client->reject == 2 || (client->reconnect_request && time(NULL) - client->reconnect_request > 60)) {
-		LOGINFO("Dropping client %"PRId64" tagged for lazy invalidation", client_id);
-=======
 	if (client->reject == 2) {
 		LOGINFO("Dropping client %"PRId64" %s tagged for lazy invalidation",
 			client_id, client->address);
->>>>>>> 407d8a87
 		connector_drop_client(ckp, client_id);
 		goto out;
 	}
@@ -5817,20 +5474,6 @@
 	parse_method(ckp, sdata, client, client_id, id_val, method, params);
 out:
 	free_smsg(msg);
-}
-
-/* Send a single client a reconnect request, setting the time we sent the
- * request so we can drop the client lazily if it hasn't reconnected on its
- * own one minute later */
-static void reconnect_client(sdata_t *sdata, stratum_instance_t *client)
-{
-	json_t *json_msg;
-
-	client->reconnect = false;
-	client->reconnect_request = time(NULL);
-	JSON_CPACK(json_msg, "{sosss[]}", "id", json_null(), "method", "client.reconnect",
-		   "params");
-	stratum_add_send(sdata, json_msg, client->id);
 }
 
 static void srecv_process(ckpool_t *ckp, char *buf)
@@ -5908,18 +5551,10 @@
 	if (unlikely(noid))
 		LOGINFO("Stratifier added instance %"PRId64" server %d", client->id, server);
 
-<<<<<<< HEAD
-	parse_instance_msg(ckp, sdata, msg, client);
-	/* The client is still active but has been issued a reconnect request
-	 * so use this opportunity to send it a reconnect message */
-	if (unlikely(client->reconnect))
-		reconnect_client(sdata, client);
-=======
 	if (ckp->node)
 		node_client_msg(ckp, msg->json_msg, buf, client);
 	else
 		parse_instance_msg(ckp, sdata, msg, client);
->>>>>>> 407d8a87
 	dec_instance_ref(sdata, client);
 out:
 	free(buf);
